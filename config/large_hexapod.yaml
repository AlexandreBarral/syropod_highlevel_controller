--- conflicted
+++ resolved
@@ -8,17 +8,10 @@
 
     time_delta: 0.02
 
-<<<<<<< HEAD
-#Compensation
-imu_compensation: false
-auto_compensation: false
-manual_compensation: true
-=======
   #Compensation
     imu_compensation: false
     auto_compensation: false
     manual_compensation: false
->>>>>>> f6185317
 
     gait_type: wave_gait
 
@@ -87,25 +80,6 @@
 # Pose Controller Parameters
 ######################################################################
 
-<<<<<<< HEAD
-#Move to Start
-move_to_start: false
-move_legs_sequentially: false
-time_to_start: 12.0
-
-#Auto pose compensation
-pitch_amplitude: 0.03
-roll_amplitude: 0.02
-
-#Manual pose compensation  
-max_pose_time: 2.0
-max_roll: 0.15
-max_pitch: -0.075
-max_yaw: 0.1
-max_x: 0.35
-max_y: 0.5
-max_z: 0.8
-=======
     pose_controller:
       start_up_sequence: false #DO NOT USE
       move_legs_sequentially: true
@@ -144,7 +118,6 @@
         BR_unpacked_joint_positions: [0.0, 0.785, 0.785]   #CONFIRM VALUES BEFORE USE
         CL_unpacked_joint_positions: [0.0, 0.785, 0.785] #CONFIRM VALUES BEFORE USE
         CR_unpacked_joint_positions: [0.0, 0.785, 0.785] #CONFIRM VALUES BEFORE USE
->>>>>>> f6185317
 
 ######################################################################
 ######################################################################