--- conflicted
+++ resolved
@@ -456,11 +456,7 @@
   /// Calculates the lateral change in distance from identity tip position to new default tip position for a leg.
   /// @return The change from identity tip position to the new default tip position
   Eigen::Vector3d calculateStanceSpanChange(void);
-<<<<<<< HEAD
-
-=======
   
->>>>>>> 16b17829
   /// Update Default Tip Position based on external definitions, stance span or tip position at beginning of stance.
   void updateDefaultTipPosition(void);
 
@@ -469,7 +465,6 @@
   /// nodes designed specifically to give a C2 smooth trajectory for the entire step cycle.
   /// @todo Move proactive target shifting to seperate node and use external target API
   void updateTipPosition(void);
-<<<<<<< HEAD
 
   /// Updates rotation of tip orthogonal to the plane of the body during swing period. Interpolation from origin
   /// rotation to orthogonal rotation occurs during first half of swing and is kept orthogonal during second half.
@@ -488,31 +483,10 @@
   void generateStanceControlNodes(const double &stride_scaler);
 
   /// Updates control nodes for quartic bezier curves of both halves of swing tip trajectory calculation to force the
-=======
-  
-  /// Updates rotation of tip orthogonal to the plane of the body during swing period. Interpolation from origin 
-  /// rotation to orthogonal rotation occurs during first half of swing and is kept orthogonal during second half.
-  void updateTipRotation(void);
-  
-  /// Generates control nodes for quartic bezier curve of the 1st half of swing tip trajectory calculation.
-  void generatePrimarySwingControlNodes(void);
-  
-  /// Generates control nodes for quartic bezier curve of the 2nd half of swing tip trajectory calculation.
-  /// @param[in] ground_contact Denotes if leg has made ground contact and swing trajectory towards ground should cease
-  void generateSecondarySwingControlNodes(const bool& ground_contact = false);
-
-  /// Generates control nodes for quartic bezier curve of stance tip trajectory calculation.
-  /// @param[in] stride_scaler A scaling variable which modifies stride vector according to stance length specifically 
-  /// for STARTING state of walker
-  void generateStanceControlNodes(const double& stride_scaler);
-  
-  /// Updates control nodes for quartic bezier curves of both halves of swing tip trajectory calculation to force the 
->>>>>>> 16b17829
   /// trajectory of the touchdown period of the swing period to be normal to the walk plane.
   void forceNormalTouchdown(void);
 
 private:
-<<<<<<< HEAD
   std::shared_ptr<WalkController> walker_; ///< Pointer to walk controller object
   std::shared_ptr<Leg> leg_;               ///< Pointer to the parent leg object
 
@@ -532,27 +506,6 @@
   Eigen::Vector3d swing_1_nodes_[5]; ///< An array of 3d control nodes defining the primary swing bezier curve
   Eigen::Vector3d swing_2_nodes_[5]; ///< An array of 3d control nodes defining the secondary swing bezier curve
   Eigen::Vector3d stance_nodes_[5];  ///< An array of 3d control nodes defining the stance bezier curve
-=======
-  std::shared_ptr<WalkController> walker_;  ///< Pointer to walk controller object
-  std::shared_ptr<Leg> leg_;                ///< Pointer to the parent leg object
-
-  bool at_correct_phase_ = false;           ///< Flag denoting if the leg is at the correct phase per the walk state
-  bool completed_first_step_ = false;       ///< Flag denoting if the leg has completed its first step  
-  bool touchdown_detection_ = false;        ///< Flag denoting whether touchdown detection is enabled
-
-  int phase_ = 0;        ///< Step cycle phase
-  int phase_offset_;     ///< Step cycle phase offset
-
-  double step_progress_ = 0.0;        ///< The progress of the entire step cycle (0.0->1.0 || -1.0)
-  double swing_progress_ = -1.0;      ///< The progress of the swing period in the step cycle. (0.0->1.0 || -1.0)
-  double stance_progress_ = -1.0;     ///< The progress of the stance period in the step cycle. (0.0->1.0 || -1.0)
-
-  StepState step_state_ = STANCE;     ///< The state of the step cycle
-
-  Eigen::Vector3d swing_1_nodes_[5];  ///< An array of 3d control nodes defining the primary swing bezier curve
-  Eigen::Vector3d swing_2_nodes_[5];  ///< An array of 3d control nodes defining the secondary swing bezier curve
-  Eigen::Vector3d stance_nodes_[5];   ///< An array of 3d control nodes defining the stance bezier curve
->>>>>>> 16b17829
 
   Eigen::Vector3d walk_plane_;        ///< A saved version of the estimated walk plane which is kept static during swing
   Eigen::Vector3d walk_plane_normal_; ///< The normal of the saved estimated planar walk surface
@@ -562,7 +515,6 @@
   double swing_delta_t_ = 0.0;    
   double stance_delta_t_ = 0.0;   
 
-<<<<<<< HEAD
   Pose identity_tip_pose_; ///< The user defined tip pose assuming a identity walk plane
   Pose default_tip_pose_;  ///< The default tip pose per the walk controller, updated with walk plane
   Pose current_tip_pose_;  ///< The current tip pose per the walk controller
@@ -574,19 +526,6 @@
 
   Eigen::Vector3d current_tip_velocity_; ///< The default tip velocity per the walk controller
 
-=======
-  Pose identity_tip_pose_;        ///< The user defined tip pose assuming a identity walk plane
-  Pose default_tip_pose_;         ///< The default tip pose per the walk controller, updated with walk plane
-  Pose current_tip_pose_;         ///< The current tip pose per the walk controller
-  Pose origin_tip_pose_;          ///< The origin tip pose used in interpolation to target rotation
-  Pose target_tip_pose_;          ///< The target tip pose to achieve at the end of a swing period
-
-  ExternalTarget external_target_;  ///< The externally set target tip pose to achieve at the end of a swing period
-  ExternalTarget external_default_; ///< The externally set default tip pose which defines default stance while at rest
-  
-  Eigen::Vector3d current_tip_velocity_;   ///< The default tip velocity per the walk controller
-  
->>>>>>> 16b17829
   Eigen::Vector3d swing_origin_tip_position_;  ///< Tip position used as the origin for the bezier curve during swing
   Eigen::Vector3d swing_origin_tip_velocity_;  ///< Tip velocity used in the generation of bezier curve during swing
   Eigen::Vector3d stance_origin_tip_position_; ///< Tip position used as the origin for the bezier curve during stance
