////////////////////////////////////////////////////////////////////////////////////////////////////////////////////////
// Copyright (c) 2019
// Commonwealth Scientific and Industrial Research Organisation (CSIRO)
// ABN 41 687 119 230
//
// Author: Fletcher Talbot
////////////////////////////////////////////////////////////////////////////////////////////////////////////////////////

#ifndef SYROPOD_HIGHLEVEL_CONTROLLER_POSE_CONTROLLER_H
#define SYROPOD_HIGHLEVEL_CONTROLLER_POSE_CONTROLLER_H

#include "standard_includes.h"
#include "parameters_and_states.h"
#include "pose.h"
#include "model.h"
#include "walk_controller.h"

#define JOINT_TOLERANCE 0.01           ///< Tolerance allowing assumption that joints are in correct position (rad)
#define TIP_TOLERANCE 0.01             ///< Tolerance allowing assumption that tip is in correct position (m)
#define SAFETY_FACTOR 0.15             ///< Joint limit safety factor (i.e. during sequence joints will initially leave 15% buffer)
#define HORIZONTAL_TRANSITION_TIME 1.0 ///< Step time during horizontal transition (seconds @ step frequency == 1.0)
<<<<<<< HEAD
#define VERTICAL_TRANSITION_TIME 3.0   ///< Body raise time during vertical transtion (seconds @ step frequency == 1.0)
#define STABILITY_THRESHOLD 100        ///< Rotation correction magnitude threshold, ensuring imu posing PID is not unstable.
#define TRANSITION_STEP_THRESHOLD 20   ///< Number of allowed transition steps before executeSequence() deemed a failure
#define IMU_POSING_DEADBAND 0.0        ///< Rotation deadband for which imu posing assumes correct rotation (radians)
=======
#define VERTICAL_TRANSITION_TIME 3.0 ///< Body raise time during vertical transtion (seconds @ step frequency == 1.0)
#define STABILITY_THRESHOLD 100 ///< Rotation correction magnitude threshold, ensuring imu posing PID is not unstable
#define TRANSITION_STEP_THRESHOLD 20 ///< Number of allowed transition steps before executeSequence() deemed a failure
#define IMU_POSING_DEADBAND 0.0 ///< Rotation deadband for which imu posing assumes correct rotation (radians)
>>>>>>> 2ca708bd

class AutoPoser;

////////////////////////////////////////////////////////////////////////////////////////////////////////////////////////
/// This class has two purposes. One is to manage functions which iteratively execute robot leg posing sequences, both
/// via direct joint control, and via tip position control and inverse kinematics (IK). Such sequences include the
/// packing and unpacking of legs into pre-defined joint positions (joint control) and direct movement of legs to target
/// tip positions (tip position control and IK). These functions make use of leg specific classes called Leg Posers
/// which handle the lower-level mechanisms used to move indivudal legs.
/// The second purpose is to generate a pose to be applied to the body of the robot model. This pose is generated via
/// the combination of several seperate sub-poses which, in turn, are each individually generated according to seperate
/// requirements and methods. Generation of a user controlled 'manual' body pose and an IMU feedback based automatic
/// body pose are examples of these sub-poses, which are combined and applied to the robot model body.
////////////////////////////////////////////////////////////////////////////////////////////////////////////////////////
typedef Eigen::aligned_allocator<std::shared_ptr<AutoPoser>> AutoPoserAlignedAllocator;
typedef std::vector<std::shared_ptr<AutoPoser>, AutoPoserAlignedAllocator> AutoPoserContainer;
class PoseController : public std::enable_shared_from_this<PoseController>
{
public:
  /// PoseController class constructor. Initialises member variables.
  /// @param[in] model Pointer to the robot model class object
  /// @param[in] params Pointer to the parameter struct object
<<<<<<< HEAD
  PoseController(std::shared_ptr<Model> model, const Parameters &params);
=======
  PoseController(std::shared_ptr<Model> model, const Parameters& params);
>>>>>>> 2ca708bd

  /// Accessor for pose reset mode.
  /// @return The pose reset mode (Mode for controlling which posing axes to reset to zero)
  inline PoseResetMode getPoseResetMode(void) { return pose_reset_mode_; };

  /// Accessor for auto posing state.
  /// @return The state of auto posing
  inline PosingState getAutoPoseState(void) { return auto_posing_state_; };

  /// Accessor for parameter object.
  /// @return Pointer to to parameter data structure for storing parameter variables
<<<<<<< HEAD
  inline const Parameters &getParameters(void) { return params_; };
=======
  inline const Parameters& getParameters(void) { return params_; };
>>>>>>> 2ca708bd

  /// Accessor for auto pose.
  /// @return Cyclical custom automatic body pose, a component of total applied body pose
  inline Pose getAutoPose(void) { return auto_pose_; };

  /// Accessor for pose phase length.
  /// @return The phase length of the auto posing cycle
  inline int getPhaseLength(void) { return pose_phase_length_; };

  /// Accessor for normaliser value.
  /// @return The normaliser value (The value used to scale base posing cycle start/end ratios)
  inline int getNormaliser(void) { return normaliser_; };

  /// Accessor for pose frequency.
  /// @return The pose frequence (The frequency used in determining auto-pose phase length)
  inline double getPoseFrequency(void) { return pose_frequency_; };

  /// Accessor for error in rotation absement - used in imu posing PID.
<<<<<<< HEAD
  /// @return The error in rotation absement (Difference between current and desired rotation absement for
=======
  /// @return The error in rotation absement (Difference between current and desired rotation absement for 
>>>>>>> 2ca708bd
  /// IMU posing PID)
  inline Eigen::Vector3d getRotationAbsementError(void) { return rotation_absement_error_; };

  /// Accessor for error in rotation position - used in imu posing PID.
<<<<<<< HEAD
  /// @return The error in rotation position (Difference between current and desired rotation position for
  /// IMU posing PID)
  inline Eigen::Vector3d getRotationPositionError(void) { return rotation_position_error_; };

  /// Accessor for error in rotation velocity - used in imu posing PID.
  /// @return The error in rotation velocity (Difference between current and desired rotation velocity for
=======
  /// @return The error in rotation position (Difference between current and desired rotation position for 
  /// IMU posing PID) 
  inline Eigen::Vector3d getRotationPositionError(void) { return rotation_position_error_; };

  /// Accessor for error in rotation velocity - used in imu posing PID.
  /// @return The error in rotation velocity (Difference between current and desired rotation velocity for 
>>>>>>> 2ca708bd
  /// IMU posing PID)
  inline Eigen::Vector3d getRotationVelocityError(void) { return rotation_velocity_error_; };

  /// Modifier for pose phase length.
  /// @param[in] phase_length The phase length to be set as the phase length of the auto posing cycle
<<<<<<< HEAD
  inline void setPhaseLength(const int &phase_length) { pose_phase_length_ = phase_length; };

  /// Modifier for normalisation value.
  /// @param[in] normaliser The value to be set as the normaliser value (The value used to scale base posing cycle
  /// start/end ratios)
  inline void setNormaliser(const int &normaliser) { normaliser_ = normaliser; };

  /// Modifier for pose reset mode.
  /// @param[in] mode The mode to be set as the pose reset mode (Mode for controlling which posing axes to reset
  /// to zero)
  inline void setPoseResetMode(const PoseResetMode &mode) { pose_reset_mode_ = mode; };

  /// Modifier for target body pose.
  /// @param[in] pose The pose to be set as the target body pose from planner to be transitioned to
  inline void setTargetBodyPose(const Pose &pose) { target_body_pose_ = pose; };

  /// Modifier for manual pose velocity input.
  /// @param[in] translation The value to be set as the velocity input for controlling the translation component of
  /// manual pose
  /// @param[in] rotation The value to be set as the velocity input for controlling the rotational component of
  /// manual pose
  inline void setManualPoseInput(const Eigen::Vector3d &translation, const Eigen::Vector3d &rotation)
=======
  inline void setPhaseLength(const int& phase_length) { pose_phase_length_ = phase_length; };

  /// Modifier for normalisation value.
  /// @param[in] normaliser The value to be set as the normaliser value (The value used to scale base posing cycle 
  /// start/end ratios)
  inline void setNormaliser(const int& normaliser) { normaliser_ = normaliser; };

  /// Modifier for pose reset mode.
  /// @param[in] mode The mode to be set as the pose reset mode (Mode for controlling which posing axes to reset 
  /// to zero)
  inline void setPoseResetMode(const PoseResetMode& mode) { pose_reset_mode_ = mode; };
  
  /// Modifier for target body pose.
  /// @param[in] pose The pose to be set as the target body pose from planner to be transitioned to
  inline void setTargetBodyPose(const Pose& pose) { target_body_pose_ = pose; };

  /// Modifier for manual pose velocity input.
  /// @param[in] translation The value to be set as the velocity input for controlling the translation component of 
  /// manual pose
  /// @param[in] rotation The value to be set as the velocity input for controlling the rotational component of 
  /// manual pose
  inline void setManualPoseInput(const Eigen::Vector3d& translation, const Eigen::Vector3d& rotation)
>>>>>>> 2ca708bd
  {
    translation_velocity_input_ = translation;
    rotation_velocity_input_ = rotation;
  }

  /// Resets all pose contributer variables to the identity pose.
  inline void resetAllPosing(void)
  {
    manual_pose_ = Pose::Identity();
    auto_pose_ = Pose::Identity();
    imu_pose_ = Pose::Identity();
    inclination_pose_ = Pose::Identity();
    admittance_pose_ = Pose::Identity();
    default_pose_ = Pose::Identity();
    ik_error_pose_ = Pose::Identity();
    tip_align_pose_ = Pose::Identity();
    origin_tip_align_pose_ = tip_align_pose_;
    walk_plane_pose_ = Pose::Identity();
    origin_walk_plane_pose_ = walk_plane_pose_;
  }
<<<<<<< HEAD

  /// Modifier for desired configuration.
  /// @param[in] configuration The configuration to be set as the target robot configuration from planner to be
  /// transitioned to
  inline void setTargetConfiguration(const sensor_msgs::JointState &configuration)
  {
    target_configuration_ = configuration;
=======
  
  /// Modifier for desired configuration.
  /// @param[in] configuration The configuration to be set as the target robot configuration from planner to be 
  /// transitioned to
  inline void setTargetConfiguration(const sensor_msgs::JointState& configuration) 
  { 
    target_configuration_ = configuration; 
>>>>>>> 2ca708bd
  }

  /// Iterates through legs in robot model and generates and assigns a leg poser object. Calls function to initialise
  /// auto pose objects. Seperated from constructor due to shared_from_this constraints.
  void init(void);

  /// Initialises auto poser container and populates with auto poser class objects as defined by auto poser parameters.
  /// Also sets auto pose parameters for the leg poser object of each leg object in robot model.
  void setAutoPoseParams(void);

  /// Iterates through legs in robot model and updates each Leg Poser tip position. This new tip position is the tip
  /// position defined from the Leg Stepper, posed using the current desired pose. The applied pose is dependent on the
  /// state of the Leg and Leg Poser specific auto posing.
  void updateStance(void);

  /// Executes saved transition sequence in direction defined by 'sequence' (START_UP or SHUT_DOWN) through the use of
  /// the function StepToPosition() to move to pre-defined tip positions for each leg in the robot model. If no sequence
  /// exists for target stance, it generates one iteratively by checking workspace limitations.
  /// @param[in] sequence The requested sequence - either START_UP or SHUT_DOWN
  /// @return Returns an int from 0 to 100 signifying the progress of the sequence (100 meaning 100% complete)
  /// @see parameters_and_states.h (for SequenceSelection definition)
  /// @todo Make sequential leg stepping coordination an option instead of only simultaneous (direct) & groups (tripod)
<<<<<<< HEAD
  int executeSequence(const SequenceSelection &sequence);
=======
  int executeSequence(const SequenceSelection& sequence);
>>>>>>> 2ca708bd

  /// Iterates through legs in robot model and, in simulation, moves them in a linear trajectory directly from
  /// their current tip position to its default tip position (as defined by the walk controller). The joint states for
  /// each leg are saved for the deafult tip position and then the joint moved inpdependently from initial position to
  /// saved default positions. This motion completes in a time limit defined by the parameter time_to_start.
  /// @return Returns an int from 0 to 100 signifying the progress of the sequence (100 meaning 100% complete)
  int directStartup(void);

  /// Iterates through legs in robot model and attempts to step each from their current tip position to their default
  /// tip position (as defined by the walk controller). The stepping motion is coordinated such that half of the legs
  /// execute the step at any one time (for a hexapod this results in a Tripod stepping coordination). The time period
  /// and height of the stepping maneuver is controlled by the user parameters step_frequency and step_clearance.
  /// @return Returns an int from 0 to 100 signifying the progress of the sequence (100 meaning 100% complete)
  int stepToNewStance(void);

  /// Iterates through the legs in the robot model and generates a pose for each that is best for leg manipulation. This
<<<<<<< HEAD
  /// pose is generated to attempt to move the centre of gravity within the support polygon of the load bearing legs.
=======
  /// pose is generated to attempt to move the centre of gravity within the support polygon of the load bearing legs. 
>>>>>>> 2ca708bd
  /// All legs simultaneously step to each new generated pose and the time period and height of the stepping maneuver is
  /// controlled by the user parameters step_frequency and step_clearance
  /// @return Returns an int from 0 to 100 signifying the progress of the sequence (100 meaning 100% complete)
  int poseForLegManipulation(void);

  /// Iterate through legs in robot model and directly move joints into 'packed' configuration as defined by joint
  /// parameters. This maneuver occurs simultaneously for all legs in a time period defined by the input argument.
  /// @param[in] time_to_pack The time period in which to execute the packing maneuver
  /// @return Returns an int from 0 to 100 signifying the progress of the sequence (100 meaning 100% complete)
<<<<<<< HEAD
  int packLegs(const double &time_to_pack);
=======
  int packLegs(const double& time_to_pack);
>>>>>>> 2ca708bd

  /// Iterate through legs in robot model and directly move joints into 'unpacked' configuration as defined by joint
  /// parameters. This maneuver occurs simultaneously for all legs in a time period defined by the input argument.
  /// @param[in] time_to_unpack The time period in which to execute the packing maneuver
  /// @return Returns an int from 0 to 100 signifying the progress of the sequence (100 meaning 100% complete)
<<<<<<< HEAD
  int unpackLegs(const double &time_to_unpack);

=======
  int unpackLegs(const double& time_to_unpack);
  
>>>>>>> 2ca708bd
  /// Iterate through legs in robot model and directly move joints to positions defined by desired configuration. This
  /// transition occurs simultaneously for all legs in a time period defined by the input argument.
  /// @param[in] transition_time The time period in which to execute the transition
  /// @return Returns an int from 0 to 100 signifying the progress of the sequence (100 meaning 100% complete)
<<<<<<< HEAD
  int transitionConfiguration(const double &transition_time);

=======
  int transitionConfiguration(const double& transition_time);
  
>>>>>>> 2ca708bd
  /// Iterate through legs in robot model and directly move tips to pose defined by target tip pose and target body
  /// pose. This transition occurs simultaneously for all legs in a time period defined by the input argument.
  /// @param[in] transition_time The time period in which to execute the transition
  /// @return Returns an int from 0 to 100 signifying the progress of the sequence (100 meaning 100% complete)
<<<<<<< HEAD
  int transitionStance(const double &transition_time);
=======
  int transitionStance(const double& transition_time);
>>>>>>> 2ca708bd

  /// Depending on parameter flags, calls multiple posing functions and combines individual poses to update the current
  /// desired pose of the robot model.
  /// @param[in] robot_state The current state of the robot
<<<<<<< HEAD
  void updateCurrentPose(const RobotState &robot_state);
=======
  void updateCurrentPose(const RobotState& robot_state);
>>>>>>> 2ca708bd

  /// Generates a manual pose to be applied to the robot model, based on linear (x/y/z) and angular (roll/pitch/yaw)
  /// velocity body posing inputs. Clamps the posing within set limits and resets the pose to zero in specified axes
  /// depending on the pose reset mode.
  void updateManualPose(void);
<<<<<<< HEAD

=======
  
>>>>>>> 2ca708bd
  /// Poses the body of the robot according to errors in IK for each leg. Ideally, moves legs into configuration
  /// to achieve desired tip positions which cannot be achieved otherwise.
  /// @todo Improve method for returning ik error pose to zero
  void updateIKErrorPose(void);
<<<<<<< HEAD

  /// Updates a body pose that, when applied, orients the last joint of a swinging leg inline with the tip along the
  /// walk plane normal. This causes the last link of the leg to be oriented orthogonal to the walk plane estimate
  /// during the 2nd half of swing. This is used to orient tip sensors to point toward the desired tip landing position
  /// at the end of the swing.
  void updateTipAlignPose(void);

  /// Calculates a pose for the robot body such that the robot body is parallel to a calculated walk plane at a normal
  /// offset of the body clearance parameter. The optimal average walking plane is calculated from tip positions of legs
  /// in stance.
  void updateWalkPlanePose(void);
=======
  
  /// Updates a body pose that, when applied, orients the last joint of a swinging leg inline with the tip along the 
  /// walk plane normal. This causes the last link of the leg to be oriented orthogonal to the walk plane estimate 
  /// during the 2nd half of swing. This is used to orient tip sensors to point toward the desired tip landing position
  /// at the end of the swing.
  void updateTipAlignPose(void);
  
  /// Calculates a pose for the robot body such that the robot body is parallel to a calculated walk plane at a normal 
  /// offset of the body clearance parameter. The optimal average walking plane is calculated from tip positions of legs 
  /// in stance.
   void updateWalkPlanePose(void);
>>>>>>> 2ca708bd

  /// Updates the auto pose by feeding each Auto Poser object a phase value and combining the output of each Auto Poser
  /// object into a single pose. The input master phase is either an iteration of the pose phase or synced to the step
  /// phase from the Walk Controller. This function also iterates through all leg objects in the robot model and updates
  /// each Leg Poser's specific Auto Poser pose (this pose is used when the leg needs to ignore the default auto pose)
  void updateAutoPose(void);

  /// Attempts to generate a pose (pitch/roll rotation only) for the robot model to 'correct' any differences between
  /// the desired pose rotation and the that estimated by the IMU. A low pass filter is used to smooth out velocity
  /// inputs from the IMU and a basic PID controller is used to do control the output pose.
  void updateIMUPose(void);

  /// Attempts to generate a pose (x/y linear translation only) which shifts the assumed centre of gravity of the body
  /// to the vertically projected centre of the support polygon in accordance with the inclination of the terrain.
  void updateInclinationPose(void);
<<<<<<< HEAD

=======
  
>>>>>>> 2ca708bd
  /// Estimates the acceleration vector due to gravity.
  /// @return The estimated acceleration vector due to gravity.
  inline Eigen::Vector3d estimateGravity(void) { return model_->estimateGravity(); };

  /// Attempts to generate a pose (x/y linear translation only) to position body such that there is a zero sum of
  /// moments from the force acting on the load bearing feet, allowing the robot to shift its centre of mass away from
  /// manually manipulated (non-load bearing) legs and remain balanced.
  void calculateDefaultPose(void);

private:
<<<<<<< HEAD
  std::shared_ptr<Model> model_; ///< Pointer to robot model object
  const Parameters &params_;     ///< Pointer to parameter data structure for storing parameter variables

  std::shared_ptr<Leg> auto_pose_reference_leg_; ///< Reference leg for auto posing system
=======
  std::shared_ptr<Model> model_;       ///< Pointer to robot model object
  const Parameters& params_;           ///< Pointer to parameter data structure for storing parameter variables

  std::shared_ptr<Leg> auto_pose_reference_leg_;     ///< Reference leg for auto posing system
>>>>>>> 2ca708bd

  PoseResetMode pose_reset_mode_;              ///< Mode for controlling which posing axes to reset to zero
  Eigen::Vector3d translation_velocity_input_; ///< Velocity input for controlling translation component of manual pose
  Eigen::Vector3d rotation_velocity_input_;    ///< Velocity input for controlling rotational component of manual pose

<<<<<<< HEAD
  int legs_completed_step_ = 0; ///< Number of legs having completed the required step in a sequence
  int current_group_ = 0;       ///< The current leg group executing a stepping maneuver

  bool recalculate_default_pose_ = true; ///< Determines if the default pose needs to be recalculated

=======
  int legs_completed_step_ = 0;           ///< Number of legs having completed the required step in a sequence
  int current_group_ = 0;                 ///< The current leg group executing a stepping maneuver

  bool recalculate_default_pose_ = true;  ///< Determines if the default pose needs to be recalculated
  
>>>>>>> 2ca708bd
  Pose manual_pose_;      ///< User controlled manual body pose, a component of total applied body pose
  Pose auto_pose_;        ///< Cyclical custom automatic body pose, a component of total applied body pose
  Pose imu_pose_;         ///< IMU feedback based automatic body pose, a component of total applied body pose
  Pose inclination_pose_; ///< Pose to improve stability on inclined terrain, a component of total applied body pose
<<<<<<< HEAD
  Pose admittance_pose_;  ///< Pose to correct admittance control based sagging, a component of total applied body pose
=======
  Pose admittance_pose_ ; ///< Pose to correct admittance control based sagging, a component of total applied body pose
>>>>>>> 2ca708bd
  Pose default_pose_;     ///< Default pose calculated for different loading patterns
  Pose ik_error_pose_;    ///< Pose used in correcting errors in inverse kinematics for individual legs

  Pose tip_align_pose_;         ///< Pose used to align final links of legs vertically during 2nd half of swing
  Pose origin_tip_align_pose_;  ///< Origin pose used in interpolating tip align pose
  Pose walk_plane_pose_;        ///< Pose used to align robot body parallel with walk plane and normal at clearance
  Pose origin_walk_plane_pose_; ///< Origin pose used in interpolating walk plane pose
<<<<<<< HEAD

  sensor_msgs::JointState target_configuration_; ///< Target robot configuration from planner to be transitioned to
  Pose target_body_pose_;                        ///< Target body pose from planner to be transitioned to

  bool executing_transition_ = false; ///< Flag denoting if the pose controller is executing a transition

=======
  
  sensor_msgs::JointState target_configuration_; ///< Target robot configuration from planner to be transitioned to
  Pose target_body_pose_;                        ///< Target body pose from planner to be transitioned to

  bool executing_transition_ = false;           ///< Flag denoting if the pose controller is executing a transition
  
>>>>>>> 2ca708bd
  int transition_step_ = 0;                     ///< The current transition step in the sequence being executed
  int transition_step_count_ = 0;               ///< Total number of transition steps in the sequence being executed
  int pack_step_ = 0;                           ///< The current step in pack/unpack sequence
  bool set_target_ = true;                      ///< Flags if the new tip target is to be calculated and set
  bool proximity_alert_ = false;                ///< Flags if a joint has moved beyond the limit proximity buffer
  bool horizontal_transition_complete_ = false; ///< Flags if the horizontal transition has completed without error
  bool vertical_transition_complete_ = false;   ///< Flags if the vertical transition has completed without error
  bool first_sequence_execution_ = true;        ///< Flags if the controller has executed its first sequence
  bool reset_transition_sequence_ = true;       ///< Flags if the saved transition sequence needs to be regenerated

<<<<<<< HEAD
  std::vector<double> default_joint_positions_[8]; ///< Joint positions for default stance used in Direct Startup
=======
  std::vector<double> default_joint_positions_[8];  ///< Joint positions for default stance used in Direct Startup  
>>>>>>> 2ca708bd

  AutoPoserContainer auto_poser_container_;         ///< Object containing all Auto Poser objects
  PosingState auto_posing_state_ = POSING_COMPLETE; ///< The state of auto posing
  int pose_phase_ = 0;                              ///< The current phase used in auto posing if not synced to walk
  double pose_frequency_ = 0.0;                     ///< The frequency used in determining auto-pose phase length
  int pose_phase_length_ = 0;                       ///< The phase length of the auto posing cycle
  int normaliser_ = 1;                              ///< The value used to scale base posing cycle start/end ratios

  Eigen::Vector3d rotation_absement_error_; ///< Difference btw. current & desired rotation absement for IMU posing PID
  Eigen::Vector3d rotation_position_error_; ///< Difference btw. current & desired rotation position for IMU posing PID
  Eigen::Vector3d rotation_velocity_error_; ///< Difference btw. current & desired rotation velocity for IMU posing PID

  LegContainer::iterator leg_it_;     ///< Leg iteration member variable used to minimise code
  JointContainer::iterator joint_it_; ///< Joint iteration member variable used to minimise code

public:
  EIGEN_MAKE_ALIGNED_OPERATOR_NEW
};

////////////////////////////////////////////////////////////////////////////////////////////////////////////////////////
/// This class handles the custom auto posing cycles, which when combined create the sub-pose 'auto pose'. Each Auto
/// Poser is not tied to an individual leg but instead is seperate and is defined by user parameters in the
/// auto_pose.yaml config file. Each Auto Poser has its own characteristic posing cycle and outputs a pose based on an
/// input phase which defines the position along this posing cycle.
/// @see config/auto_pose.yaml
////////////////////////////////////////////////////////////////////////////////////////////////////////////////////////
class AutoPoser
{
public:
  /// Auto poser contructor.
  /// @param[in] poser Pointer to the Pose Controller object.
  /// @param[in] id Int defining the id number of the created Auto Poser object.
<<<<<<< HEAD
  AutoPoser(std::shared_ptr<PoseController> poser, const int &id);
=======
  AutoPoser(std::shared_ptr<PoseController> poser, const int& id);
>>>>>>> 2ca708bd

  /// Accessor for id number of Auto Poser object.
  /// @return The identification number of the Auto Poser object
  inline int getIDNumber(void) { return id_number_; };

  /// Returns true is Auto Poser is allowed to update its pose (i.e. has not completed posing).
  /// @return Flag denoting whether Auto Poser is allowed to update its pose (i.e. has not completed posing)
  inline bool isPosing(void) { return allow_posing_; };

  /// Modifier for pose cycle start phase.
  /// @param[in] start_phase The value to be set as the phase value denoting start of posing cycle
<<<<<<< HEAD
  inline void setStartPhase(const int &start_phase) { start_phase_ = start_phase; };

  /// Modifier for pose cycle end phase.
  /// @param[in] end_phase The value to be set as the phase value denoting end of posing cycle
  inline void setEndPhase(const int &end_phase) { end_phase_ = end_phase; };

  /// Modifier for amplitude of x axis component of linear translation in auto pose.
  /// @param[in] x The value to be set as the amplitude of x axis component of linear translation in auto pose
  inline void setXAmplitude(const double &x) { x_amplitude_ = x; };

  /// Modifier for amplitude of y axis component of linear translation in auto pose.
  /// @param[in] y The value to be set as the amplitude of y axis component of linear translation in auto pose
  inline void setYAmplitude(const double &y) { y_amplitude_ = y; };

  /// Modifier for amplitude of z axis component of linear translation in auto pose.
  /// @param[in] z The value to be set as the amplitude of z axis component of linear translation in auto pose
  inline void setZAmplitude(const double &z) { z_amplitude_ = z; };

  /// Modifier for amplitude of component linear translation in auto pose in direction of gravity.
  /// @param[in] g The value to be set as the amplitude of component linear translation in auto pose in direction
  /// of gravity
  inline void setGravityAmplitude(const double &g) { gravity_amplitude_ = g; };

  /// Modifier for amplitude of roll component of angular rotation in auto pose.
  /// @param[in] roll The value to be set as the amplitude of roll component of angular rotation in auto pose
  inline void setRollAmplitude(const double &roll) { roll_amplitude_ = roll; };

  /// Modifier for amplitude of pitch component of angular rotation in auto pose.
  /// @param[in] pitch The value to be set as the amplitude of pitch component of angular rotation in auto pose
  inline void setPitchAmplitude(const double &pitch) { pitch_amplitude_ = pitch; };

  /// Modifier for amplitude of yaw component of angular rotation in auto pose.
  /// @param[in] yaw The value to be set as the amplitude of yaw component of angular rotation in auto pose
  inline void setYawAmplitude(const double &yaw) { yaw_amplitude_ = yaw; };

=======
  inline void setStartPhase(const int& start_phase) { start_phase_ = start_phase; };

  /// Modifier for pose cycle end phase.
  /// @param[in] end_phase The value to be set as the phase value denoting end of posing cycle
  inline void setEndPhase(const int& end_phase) { end_phase_ = end_phase; };

  /// Modifier for amplitude of x axis component of linear translation in auto pose.
  /// @param[in] x The value to be set as the amplitude of x axis component of linear translation in auto pose
  inline void setXAmplitude(const double& x) { x_amplitude_ = x; };

  /// Modifier for amplitude of y axis component of linear translation in auto pose.
  /// @param[in] y The value to be set as the amplitude of y axis component of linear translation in auto pose 
  inline void setYAmplitude(const double& y) { y_amplitude_ = y; };

  /// Modifier for amplitude of z axis component of linear translation in auto pose.
  /// @param[in] z The value to be set as the amplitude of z axis component of linear translation in auto pose 
  inline void setZAmplitude(const double& z) { z_amplitude_ = z; };
  
  /// Modifier for amplitude of component linear translation in auto pose in direction of gravity.
  /// @param[in] g The value to be set as the amplitude of component linear translation in auto pose in direction 
  /// of gravity
  inline void setGravityAmplitude(const double& g) { gravity_amplitude_ = g; };

  /// Modifier for amplitude of roll component of angular rotation in auto pose.
  /// @param[in] roll The value to be set as the amplitude of roll component of angular rotation in auto pose
  inline void setRollAmplitude(const double& roll) { roll_amplitude_ = roll; };

  /// Modifier for amplitude of pitch component of angular rotation in auto pose.
  /// @param[in] pitch The value to be set as the amplitude of pitch component of angular rotation in auto pose 
  inline void setPitchAmplitude(const double& pitch) { pitch_amplitude_ = pitch; };

  /// Modifier for amplitude of yaw component of angular rotation in auto pose.
  /// @param[in] yaw The value to be set as the amplitude of yaw component of angular rotation in auto pose
  inline void setYawAmplitude(const double& yaw) { yaw_amplitude_ = yaw; };

>>>>>>> 2ca708bd
  /// Resets checks used for defining completion of auto posing cycle.
  inline void resetChecks(void)
  {
    start_check_ = false;
    end_check_ = std::pair<bool, bool>(false, false);
  }

  /// Returns a pose which contributes to the auto pose applied to the robot body. The resultant pose is defined by a
  /// 4th order bezier curve for both linear position and angular rotation and iterated along using the phase input
  /// argument. The characteristics of each bezier curves are defined by the user parameters in the auto_pose.yaml
  /// config file.
  /// @param[in] phase The phase is the input value which is used to determine the progression along the bezier curve
  /// which defines the output pose
  /// @return The component of auto pose contributed by this Auto Poser object's posing cycle defined by user parameters
  /// @see config/auto_pose.yaml
  Pose updatePose(int phase);

private:
  std::shared_ptr<PoseController> poser_; ///< Pointer to pose controller object
  int id_number_;                         ///< Identification number of Auto Poser object
  int start_phase_;                       ///< Phase value denoting start of posing cycle
  int end_phase_;                         ///< Phase value denoting end of posing cycle
  bool start_check_;                      ///< Flag denoting if the posing cycle should start/has started
  std::pair<bool, bool> end_check_;       ///< Pair of flags which together denote if posing cycle should end/has ended
  bool allow_posing_ = false;             ///< Flag denoting if Auto Poser is allowed to continue updating pose output

  double x_amplitude_;       ///< Amplitude of x axis component of linear translation in auto pose
  double y_amplitude_;       ///< Amplitude of y axis component of linear translation in auto pose
  double z_amplitude_;       ///< Amplitude of z axis component of linear translation in auto pose
  double gravity_amplitude_; ///< Amplitude of the linear translation in auto pose in the direction of gravity
  double roll_amplitude_;    ///< Amplitude of roll component of angular rotation in auto pose
  double pitch_amplitude_;   ///< Amplitude of pitch component of angular rotation in auto pose
  double yaw_amplitude_;     ///< Amplitude of yaw component of angular rotation in auto pose
<<<<<<< HEAD

=======
  
>>>>>>> 2ca708bd
public:
  EIGEN_MAKE_ALIGNED_OPERATOR_NEW
};

////////////////////////////////////////////////////////////////////////////////////////////////////////////////////////
/// This class handles the lower-level mechanisms for moving a leg to defined target tip or joint positions and stores
/// several leg specific variables including the current tip position of the leg (according to the pose controller) and
/// saved transition target tip positions for generated robot motion sequences. This class also handles the negation of
/// applied auto posing according to leg specific auto pose negation cycles defined in auto_pose.yaml.
/// @see config/auto_pose.yaml
////////////////////////////////////////////////////////////////////////////////////////////////////////////////////////
class LegPoser
{
public:
  /// Leg poser contructor.
  /// @param[in] poser Pointer to the Pose Controller object
  /// @param[in] leg Pointer to the parent leg object associated with the create Leg Poser object
  LegPoser(std::shared_ptr<PoseController> poser, std::shared_ptr<Leg> leg);
<<<<<<< HEAD

  /// Leg poser copy contructor.
  /// @param[in] leg_poser Pointer to the Leg Poser object to be copied from
  LegPoser(std::shared_ptr<LegPoser> leg_poser);

=======
  
  /// Leg poser copy contructor.
  /// @param[in] leg_poser Pointer to the Leg Poser object to be copied from
  LegPoser(std::shared_ptr<LegPoser> leg_poser);
  
>>>>>>> 2ca708bd
  /// Accessor for pointer to parent leg object.
  /// @return Pointer to parent leg object
  inline std::shared_ptr<Leg> getParentLeg(void) { return leg_; };

  /// Accessor for current tip pose according to the Leg Poser object.
  /// @return The current tip pose according to the Leg Poser object
  inline Pose getCurrentTipPose(void) { return current_tip_pose_; };

  /// Accessor for target tip pose.
  /// @return The target tip pose
  inline Pose getTargetTipPose(void) { return target_tip_pose_; };
<<<<<<< HEAD

=======
  
>>>>>>> 2ca708bd
  /// Accessor for externally set target tip pose.
  /// @return The externally set target tip pose
  inline ExternalTarget getExternalTarget(void) { return external_target_; };

  /// Accessor for auto pose.
  /// @return Leg specific auto pose
  inline Pose getAutoPose(void) { return auto_pose_; };

  /// Accessor for phase start of auto pose negation cycle.
  /// @return Phase start of auto pose negation cycle
  inline int getPoseNegationPhaseStart(void) { return pose_negation_phase_start_; };

  /// Accessor for phase end of auto pose negation cycle.
  /// @return Phase end of auto pose negation cycle
  inline int getPoseNegationPhaseEnd(void) { return pose_negation_phase_end_; };

  /// Returns true if leg has completed its required step in a sequence.
  /// @return Flag denoting whether the leg has completed its required step in a sequence
  inline bool getLegCompletedStep(void) { return leg_completed_step_; };
<<<<<<< HEAD

  /// Modifier for the pointer to the parent leg.
  /// @param[in] parent_leg Pointer to be set as the pointer to the parent leg
  inline void setParentLeg(std::shared_ptr<Leg> parent_leg) { leg_ = parent_leg; };

  /// Modifier for current tip pose according to the Leg Poser object.
  /// @param[in] current Pose to be set as the current tip pose according to the Leg Poser object
  inline void setCurrentTipPose(const Pose &current) { current_tip_pose_ = current; };

  /// Modifier for target tip pose.
  /// @param[in] target Pose to be set as the target tip pose
  inline void setTargetTipPose(const Pose &target) { target_tip_pose_ = target; };

  /// Modifier for externally set target tip pose.
  /// @param[in] target Pose to be set as the externally set target tip pose
  inline void setExternalTarget(const ExternalTarget &target) { external_target_ = target; };

  /// Modifier for auto pose.
  /// @param[in] auto_pose Pose to be set as the leg specific auto pose
  inline void setAutoPose(const Pose &auto_pose) { auto_pose_ = auto_pose; };

  /// Modifier for phase start of auto pose negation cycle.
  /// @param[in] start The value to be set as the phase start of auto pose negation cycle
  inline void setPoseNegationPhaseStart(const int &start) { pose_negation_phase_start_ = start; };

  /// Modifier for phase end of auto pose negation cycle.
  /// @param[in] end The value to be set as the phase end of auto pose negation cycle
  inline void setPoseNegationPhaseEnd(const int &end) { pose_negation_phase_end_ = end; };

  /// Modifier for ratio of negation cycle for transition.
  /// @param[in] ratio The value to be set as the ratio of negation cycle for transition
  inline void setNegationTransitionRatio(const double &ratio) { negation_transition_ratio_ = ratio; };

  /// Modifier for the flag which denotes if leg has completed its required step in a sequence.
  /// @param[in] complete The boolean value to be set as the flag which denotes if the leg has completed its required
  /// step in a sequence
  inline void setLegCompletedStep(const bool &complete) { leg_completed_step_ = complete; };

  /// Modifier for the desired leg configuration.
  /// @param[in] config The configuration to be set as the desired leg configuration
  inline void setDesiredConfiguration(const sensor_msgs::JointState &config) { desired_configuration_ = config; };

  /// Accessor to the transition tip poses at the requested index.
  /// @param[in] index The index of the required transition tip pose
  /// @return The transition tip pose of the requested index
  inline Pose getTransitionPose(const int &index) { return transition_poses_[index]; }

  /// Returns true if the transition pose, of the requested index, exists.
  /// @param[in] index The index of the transition pose for checking existence
  /// @return Flag denoting whether the transition pose of the requested index exists
  inline bool hasTransitionPose(const int &index) { return int(transition_poses_.size()) > index; };

  /// Adds tip position to vector of transition tip poses.
  /// @param[in] transition Transition pose to be added to the vector of transition tip poses
  inline void addTransitionPose(const Pose &transition) { transition_poses_.push_back(transition); };

=======
  
  /// Modifier for the pointer to the parent leg.
  /// @param[in] parent_leg Pointer to be set as the pointer to the parent leg
  inline void setParentLeg(std::shared_ptr<Leg> parent_leg) { leg_ = parent_leg; };

  /// Modifier for current tip pose according to the Leg Poser object.
  /// @param[in] current Pose to be set as the current tip pose according to the Leg Poser object
  inline void setCurrentTipPose(const Pose& current) { current_tip_pose_ = current; };

  /// Modifier for target tip pose.
  /// @param[in] target Pose to be set as the target tip pose
  inline void setTargetTipPose(const Pose& target) { target_tip_pose_ = target; };
  
  /// Modifier for externally set target tip pose.
  /// @param[in] target Pose to be set as the externally set target tip pose
  inline void setExternalTarget(const ExternalTarget& target) { external_target_ = target; };

  /// Modifier for auto pose.
  /// @param[in] auto_pose Pose to be set as the leg specific auto pose
  inline void setAutoPose(const Pose& auto_pose) { auto_pose_ = auto_pose; };

  /// Modifier for phase start of auto pose negation cycle.
  /// @param[in] start The value to be set as the phase start of auto pose negation cycle
  inline void setPoseNegationPhaseStart(const int& start) { pose_negation_phase_start_ = start; };

  /// Modifier for phase end of auto pose negation cycle.
  /// @param[in] end The value to be set as the phase end of auto pose negation cycle
  inline void setPoseNegationPhaseEnd(const int& end) { pose_negation_phase_end_ = end; };

  /// Modifier for ratio of negation cycle for transition.
  /// @param[in] ratio The value to be set as the ratio of negation cycle for transition
  inline void setNegationTransitionRatio(const double& ratio) { negation_transition_ratio_ = ratio; };

  /// Modifier for the flag which denotes if leg has completed its required step in a sequence.
  /// @param[in] complete The boolean value to be set as the flag which denotes if the leg has completed its required
  /// step in a sequence 
  inline void setLegCompletedStep(const bool& complete) { leg_completed_step_ = complete; };
  
  /// Modifier for the desired leg configuration.
  /// @param[in] config The configuration to be set as the desired leg configuration
  inline void setDesiredConfiguration(const sensor_msgs::JointState& config) { desired_configuration_ = config; };

  /// Accessor to the transition tip poses at the requested index.
  /// @param[in] index The index of the required transition tip pose
  /// @return The transition tip pose of the requested index
  inline Pose getTransitionPose(const int& index) { return transition_poses_[index]; }

  /// Returns true if the transition pose, of the requested index, exists.
  /// @param[in] index The index of the transition pose for checking existence
  /// @return Flag denoting whether the transition pose of the requested index exists
  inline bool hasTransitionPose(const int& index) { return int(transition_poses_.size()) > index; };

  /// Adds tip position to vector of transition tip poses.
  /// @param[in] transition Transition pose to be added to the vector of transition tip poses 
  inline void addTransitionPose(const Pose& transition) { transition_poses_.push_back(transition); };

>>>>>>> 2ca708bd
  /// Clears all tip poses from the vector of transition tip poses.
  inline void resetTransitionSequence(void) { transition_poses_.clear(); };

  /// Reset the key variables of stepToPosition() ready for new stepping maneuver.
  /// @return 100 if resetting is successful
  inline int resetStepToPosition(void)
  {
    first_iteration_ = true;
    return PROGRESS_COMPLETE;
  }

  /// Uses a bezier curve to smoothly update (over many iterations) the desired joint position of each joint in the leg
  /// associated with this Leg Poser object, from the original configuration at the first iteration of this function to
<<<<<<< HEAD
  /// the target configuration defined by the pre-set member variable. This transition completes after a time period
  /// defined by the input argument.
  /// @param[in] transition_time The time period in which to complete this transition
  /// @return Returns an int from 0 to 100 signifying the progress of the sequence (100 meaning 100% complete)
  int transitionConfiguration(const double &transition_time);
=======
  /// the target configuration defined by the pre-set member variable. This transition completes after a time period 
  /// defined by the input argument.
  /// @param[in] transition_time The time period in which to complete this transition
  /// @return Returns an int from 0 to 100 signifying the progress of the sequence (100 meaning 100% complete)
  int transitionConfiguration(const double& transition_time);
>>>>>>> 2ca708bd

  /// Uses bezier curves to smoothly update (over many iterations) the desired tip position of the leg associated with
  /// this Leg Poser object, from the original tip position at the first iteration of this function to the target tip
  /// position defined by the input argument.
  /// @param[in] target_tip_pose The target tip pose in reference to the body centre frame
  /// @param[in] target_pose A Pose to be linearly applied to the tip position over the course of the maneuver
  /// @param[in] lift_height The height which the stepping leg trajectory should reach at its peak
  /// @param[in] time_to_step The time period to complete this maneuver
  /// @param[in] apply_delta A bool defining if a position offset value (generated by the admittance controller) should
  /// be applied to the target tip position
  /// @return Returns an int from 0 to 100 signifying the progress of the sequence (100 meaning 100% complete)
<<<<<<< HEAD
  int stepToPosition(const Pose &target_tip_pose, const Pose &target_pose,
                     const double &lift_height, const double &time_to_step, const bool &apply_delta = true);
=======
  int stepToPosition(const Pose& target_tip_pose, const Pose& target_pose,
                     const double& lift_height, const double& time_to_step, const bool& apply_delta = true);
>>>>>>> 2ca708bd

  /// Sets the leg specific auto pose from the default auto pose defined by auto pose parameters. The leg specific auto
  /// pose may be negated according to user defined parameters. The negated pose is defined by interpolating from
  /// the default auto pose to identity pose (zero pose) and back again over the negation period. The ratio of the
  /// period which is used to interpolate to/from is defined by the negation transition ratio parameter.
  /// @param[in] phase The phase is the input value which is used to determine the progression along the bezier curves
  /// which define the output pose
<<<<<<< HEAD
  void updateAutoPose(const int &phase);
=======
  void updateAutoPose(const int& phase);
>>>>>>> 2ca708bd

private:
  std::shared_ptr<PoseController> poser_;   ///< Pointer to pose controller object
  std::shared_ptr<Leg> leg_;                ///< Pointer to the parent leg object

  Pose auto_pose_;                          ///< Leg specific auto pose (from default auto pose - negated if required)
  bool negate_auto_pose_ = false;           ///< Flag denoting if negation of auto pose is to occur
  int pose_negation_phase_start_ = 0;       ///< Phase start of auto pose negation cycle
  int pose_negation_phase_end_ = 0;         ///< Phase end of auto pose negation cycle
  double negation_transition_ratio_ = 0.0;  ///< The ratio of the negation period used to transition to total negation

  bool first_iteration_ = true;             ///< Flag denoting if an iterating function is on it's first iteration
  int master_iteration_count_ = 0;          ///< Master iteration count used in generating time input for bezier curves

  sensor_msgs::JointState desired_configuration_;  ///< Configuration target for transitionConfiguration function
  sensor_msgs::JointState origin_configuration_;   ///< Configuration origin for transitionConfiguration function

  Pose origin_tip_pose_;                    ///< Origin tip pose used in bezier curve equations
  Pose current_tip_pose_;                   ///< Current tip pose according to the pose controller
  Pose target_tip_pose_;                    ///< Target tip pose used in bezier curve equations
  ExternalTarget external_target_;          ///< Externally set target tip pose object

  std::vector<Pose, Eigen::aligned_allocator<Pose>> transition_poses_; ///< Vector of transition target tip poses

  bool leg_completed_step_ = false; ///< Flag denoting if leg has completed its required step in a sequence

public:
  EIGEN_MAKE_ALIGNED_OPERATOR_NEW
};

////////////////////////////////////////////////////////////////////////////////////////////////////////////////////////

<<<<<<< HEAD
#endif // SYROPOD_HIGHLEVEL_CONTROLLER_POSE_CONTROLLER_H
=======
#endif // SYROPOD_HIGHLEVEL_CONTROLLER_POSE_CONTROLLER_H
>>>>>>> 2ca708bd
<|MERGE_RESOLUTION|>--- conflicted
+++ resolved
@@ -19,17 +19,10 @@
 #define TIP_TOLERANCE 0.01             ///< Tolerance allowing assumption that tip is in correct position (m)
 #define SAFETY_FACTOR 0.15             ///< Joint limit safety factor (i.e. during sequence joints will initially leave 15% buffer)
 #define HORIZONTAL_TRANSITION_TIME 1.0 ///< Step time during horizontal transition (seconds @ step frequency == 1.0)
-<<<<<<< HEAD
 #define VERTICAL_TRANSITION_TIME 3.0   ///< Body raise time during vertical transtion (seconds @ step frequency == 1.0)
 #define STABILITY_THRESHOLD 100        ///< Rotation correction magnitude threshold, ensuring imu posing PID is not unstable.
 #define TRANSITION_STEP_THRESHOLD 20   ///< Number of allowed transition steps before executeSequence() deemed a failure
 #define IMU_POSING_DEADBAND 0.0        ///< Rotation deadband for which imu posing assumes correct rotation (radians)
-=======
-#define VERTICAL_TRANSITION_TIME 3.0 ///< Body raise time during vertical transtion (seconds @ step frequency == 1.0)
-#define STABILITY_THRESHOLD 100 ///< Rotation correction magnitude threshold, ensuring imu posing PID is not unstable
-#define TRANSITION_STEP_THRESHOLD 20 ///< Number of allowed transition steps before executeSequence() deemed a failure
-#define IMU_POSING_DEADBAND 0.0 ///< Rotation deadband for which imu posing assumes correct rotation (radians)
->>>>>>> 2ca708bd
 
 class AutoPoser;
 
@@ -52,11 +45,7 @@
   /// PoseController class constructor. Initialises member variables.
   /// @param[in] model Pointer to the robot model class object
   /// @param[in] params Pointer to the parameter struct object
-<<<<<<< HEAD
   PoseController(std::shared_ptr<Model> model, const Parameters &params);
-=======
-  PoseController(std::shared_ptr<Model> model, const Parameters& params);
->>>>>>> 2ca708bd
 
   /// Accessor for pose reset mode.
   /// @return The pose reset mode (Mode for controlling which posing axes to reset to zero)
@@ -68,11 +57,7 @@
 
   /// Accessor for parameter object.
   /// @return Pointer to to parameter data structure for storing parameter variables
-<<<<<<< HEAD
   inline const Parameters &getParameters(void) { return params_; };
-=======
-  inline const Parameters& getParameters(void) { return params_; };
->>>>>>> 2ca708bd
 
   /// Accessor for auto pose.
   /// @return Cyclical custom automatic body pose, a component of total applied body pose
@@ -91,36 +76,22 @@
   inline double getPoseFrequency(void) { return pose_frequency_; };
 
   /// Accessor for error in rotation absement - used in imu posing PID.
-<<<<<<< HEAD
   /// @return The error in rotation absement (Difference between current and desired rotation absement for
-=======
-  /// @return The error in rotation absement (Difference between current and desired rotation absement for 
->>>>>>> 2ca708bd
   /// IMU posing PID)
   inline Eigen::Vector3d getRotationAbsementError(void) { return rotation_absement_error_; };
 
   /// Accessor for error in rotation position - used in imu posing PID.
-<<<<<<< HEAD
   /// @return The error in rotation position (Difference between current and desired rotation position for
   /// IMU posing PID)
   inline Eigen::Vector3d getRotationPositionError(void) { return rotation_position_error_; };
 
   /// Accessor for error in rotation velocity - used in imu posing PID.
   /// @return The error in rotation velocity (Difference between current and desired rotation velocity for
-=======
-  /// @return The error in rotation position (Difference between current and desired rotation position for 
-  /// IMU posing PID) 
-  inline Eigen::Vector3d getRotationPositionError(void) { return rotation_position_error_; };
-
-  /// Accessor for error in rotation velocity - used in imu posing PID.
-  /// @return The error in rotation velocity (Difference between current and desired rotation velocity for 
->>>>>>> 2ca708bd
   /// IMU posing PID)
   inline Eigen::Vector3d getRotationVelocityError(void) { return rotation_velocity_error_; };
 
   /// Modifier for pose phase length.
   /// @param[in] phase_length The phase length to be set as the phase length of the auto posing cycle
-<<<<<<< HEAD
   inline void setPhaseLength(const int &phase_length) { pose_phase_length_ = phase_length; };
 
   /// Modifier for normalisation value.
@@ -143,30 +114,6 @@
   /// @param[in] rotation The value to be set as the velocity input for controlling the rotational component of
   /// manual pose
   inline void setManualPoseInput(const Eigen::Vector3d &translation, const Eigen::Vector3d &rotation)
-=======
-  inline void setPhaseLength(const int& phase_length) { pose_phase_length_ = phase_length; };
-
-  /// Modifier for normalisation value.
-  /// @param[in] normaliser The value to be set as the normaliser value (The value used to scale base posing cycle 
-  /// start/end ratios)
-  inline void setNormaliser(const int& normaliser) { normaliser_ = normaliser; };
-
-  /// Modifier for pose reset mode.
-  /// @param[in] mode The mode to be set as the pose reset mode (Mode for controlling which posing axes to reset 
-  /// to zero)
-  inline void setPoseResetMode(const PoseResetMode& mode) { pose_reset_mode_ = mode; };
-  
-  /// Modifier for target body pose.
-  /// @param[in] pose The pose to be set as the target body pose from planner to be transitioned to
-  inline void setTargetBodyPose(const Pose& pose) { target_body_pose_ = pose; };
-
-  /// Modifier for manual pose velocity input.
-  /// @param[in] translation The value to be set as the velocity input for controlling the translation component of 
-  /// manual pose
-  /// @param[in] rotation The value to be set as the velocity input for controlling the rotational component of 
-  /// manual pose
-  inline void setManualPoseInput(const Eigen::Vector3d& translation, const Eigen::Vector3d& rotation)
->>>>>>> 2ca708bd
   {
     translation_velocity_input_ = translation;
     rotation_velocity_input_ = rotation;
@@ -187,7 +134,6 @@
     walk_plane_pose_ = Pose::Identity();
     origin_walk_plane_pose_ = walk_plane_pose_;
   }
-<<<<<<< HEAD
 
   /// Modifier for desired configuration.
   /// @param[in] configuration The configuration to be set as the target robot configuration from planner to be
@@ -195,15 +141,6 @@
   inline void setTargetConfiguration(const sensor_msgs::JointState &configuration)
   {
     target_configuration_ = configuration;
-=======
-  
-  /// Modifier for desired configuration.
-  /// @param[in] configuration The configuration to be set as the target robot configuration from planner to be 
-  /// transitioned to
-  inline void setTargetConfiguration(const sensor_msgs::JointState& configuration) 
-  { 
-    target_configuration_ = configuration; 
->>>>>>> 2ca708bd
   }
 
   /// Iterates through legs in robot model and generates and assigns a leg poser object. Calls function to initialise
@@ -226,11 +163,7 @@
   /// @return Returns an int from 0 to 100 signifying the progress of the sequence (100 meaning 100% complete)
   /// @see parameters_and_states.h (for SequenceSelection definition)
   /// @todo Make sequential leg stepping coordination an option instead of only simultaneous (direct) & groups (tripod)
-<<<<<<< HEAD
   int executeSequence(const SequenceSelection &sequence);
-=======
-  int executeSequence(const SequenceSelection& sequence);
->>>>>>> 2ca708bd
 
   /// Iterates through legs in robot model and, in simulation, moves them in a linear trajectory directly from
   /// their current tip position to its default tip position (as defined by the walk controller). The joint states for
@@ -247,11 +180,7 @@
   int stepToNewStance(void);
 
   /// Iterates through the legs in the robot model and generates a pose for each that is best for leg manipulation. This
-<<<<<<< HEAD
   /// pose is generated to attempt to move the centre of gravity within the support polygon of the load bearing legs.
-=======
-  /// pose is generated to attempt to move the centre of gravity within the support polygon of the load bearing legs. 
->>>>>>> 2ca708bd
   /// All legs simultaneously step to each new generated pose and the time period and height of the stepping maneuver is
   /// controlled by the user parameters step_frequency and step_clearance
   /// @return Returns an int from 0 to 100 signifying the progress of the sequence (100 meaning 100% complete)
@@ -261,67 +190,40 @@
   /// parameters. This maneuver occurs simultaneously for all legs in a time period defined by the input argument.
   /// @param[in] time_to_pack The time period in which to execute the packing maneuver
   /// @return Returns an int from 0 to 100 signifying the progress of the sequence (100 meaning 100% complete)
-<<<<<<< HEAD
   int packLegs(const double &time_to_pack);
-=======
-  int packLegs(const double& time_to_pack);
->>>>>>> 2ca708bd
 
   /// Iterate through legs in robot model and directly move joints into 'unpacked' configuration as defined by joint
   /// parameters. This maneuver occurs simultaneously for all legs in a time period defined by the input argument.
   /// @param[in] time_to_unpack The time period in which to execute the packing maneuver
   /// @return Returns an int from 0 to 100 signifying the progress of the sequence (100 meaning 100% complete)
-<<<<<<< HEAD
   int unpackLegs(const double &time_to_unpack);
 
-=======
-  int unpackLegs(const double& time_to_unpack);
-  
->>>>>>> 2ca708bd
   /// Iterate through legs in robot model and directly move joints to positions defined by desired configuration. This
   /// transition occurs simultaneously for all legs in a time period defined by the input argument.
   /// @param[in] transition_time The time period in which to execute the transition
   /// @return Returns an int from 0 to 100 signifying the progress of the sequence (100 meaning 100% complete)
-<<<<<<< HEAD
   int transitionConfiguration(const double &transition_time);
 
-=======
-  int transitionConfiguration(const double& transition_time);
-  
->>>>>>> 2ca708bd
   /// Iterate through legs in robot model and directly move tips to pose defined by target tip pose and target body
   /// pose. This transition occurs simultaneously for all legs in a time period defined by the input argument.
   /// @param[in] transition_time The time period in which to execute the transition
   /// @return Returns an int from 0 to 100 signifying the progress of the sequence (100 meaning 100% complete)
-<<<<<<< HEAD
   int transitionStance(const double &transition_time);
-=======
-  int transitionStance(const double& transition_time);
->>>>>>> 2ca708bd
 
   /// Depending on parameter flags, calls multiple posing functions and combines individual poses to update the current
   /// desired pose of the robot model.
   /// @param[in] robot_state The current state of the robot
-<<<<<<< HEAD
   void updateCurrentPose(const RobotState &robot_state);
-=======
-  void updateCurrentPose(const RobotState& robot_state);
->>>>>>> 2ca708bd
 
   /// Generates a manual pose to be applied to the robot model, based on linear (x/y/z) and angular (roll/pitch/yaw)
   /// velocity body posing inputs. Clamps the posing within set limits and resets the pose to zero in specified axes
   /// depending on the pose reset mode.
   void updateManualPose(void);
-<<<<<<< HEAD
-
-=======
-  
->>>>>>> 2ca708bd
+
   /// Poses the body of the robot according to errors in IK for each leg. Ideally, moves legs into configuration
   /// to achieve desired tip positions which cannot be achieved otherwise.
   /// @todo Improve method for returning ik error pose to zero
   void updateIKErrorPose(void);
-<<<<<<< HEAD
 
   /// Updates a body pose that, when applied, orients the last joint of a swinging leg inline with the tip along the
   /// walk plane normal. This causes the last link of the leg to be oriented orthogonal to the walk plane estimate
@@ -333,19 +235,6 @@
   /// offset of the body clearance parameter. The optimal average walking plane is calculated from tip positions of legs
   /// in stance.
   void updateWalkPlanePose(void);
-=======
-  
-  /// Updates a body pose that, when applied, orients the last joint of a swinging leg inline with the tip along the 
-  /// walk plane normal. This causes the last link of the leg to be oriented orthogonal to the walk plane estimate 
-  /// during the 2nd half of swing. This is used to orient tip sensors to point toward the desired tip landing position
-  /// at the end of the swing.
-  void updateTipAlignPose(void);
-  
-  /// Calculates a pose for the robot body such that the robot body is parallel to a calculated walk plane at a normal 
-  /// offset of the body clearance parameter. The optimal average walking plane is calculated from tip positions of legs 
-  /// in stance.
-   void updateWalkPlanePose(void);
->>>>>>> 2ca708bd
 
   /// Updates the auto pose by feeding each Auto Poser object a phase value and combining the output of each Auto Poser
   /// object into a single pose. The input master phase is either an iteration of the pose phase or synced to the step
@@ -361,11 +250,7 @@
   /// Attempts to generate a pose (x/y linear translation only) which shifts the assumed centre of gravity of the body
   /// to the vertically projected centre of the support polygon in accordance with the inclination of the terrain.
   void updateInclinationPose(void);
-<<<<<<< HEAD
-
-=======
-  
->>>>>>> 2ca708bd
+
   /// Estimates the acceleration vector due to gravity.
   /// @return The estimated acceleration vector due to gravity.
   inline Eigen::Vector3d estimateGravity(void) { return model_->estimateGravity(); };
@@ -376,44 +261,25 @@
   void calculateDefaultPose(void);
 
 private:
-<<<<<<< HEAD
   std::shared_ptr<Model> model_; ///< Pointer to robot model object
   const Parameters &params_;     ///< Pointer to parameter data structure for storing parameter variables
 
   std::shared_ptr<Leg> auto_pose_reference_leg_; ///< Reference leg for auto posing system
-=======
-  std::shared_ptr<Model> model_;       ///< Pointer to robot model object
-  const Parameters& params_;           ///< Pointer to parameter data structure for storing parameter variables
-
-  std::shared_ptr<Leg> auto_pose_reference_leg_;     ///< Reference leg for auto posing system
->>>>>>> 2ca708bd
 
   PoseResetMode pose_reset_mode_;              ///< Mode for controlling which posing axes to reset to zero
   Eigen::Vector3d translation_velocity_input_; ///< Velocity input for controlling translation component of manual pose
   Eigen::Vector3d rotation_velocity_input_;    ///< Velocity input for controlling rotational component of manual pose
 
-<<<<<<< HEAD
   int legs_completed_step_ = 0; ///< Number of legs having completed the required step in a sequence
   int current_group_ = 0;       ///< The current leg group executing a stepping maneuver
 
   bool recalculate_default_pose_ = true; ///< Determines if the default pose needs to be recalculated
 
-=======
-  int legs_completed_step_ = 0;           ///< Number of legs having completed the required step in a sequence
-  int current_group_ = 0;                 ///< The current leg group executing a stepping maneuver
-
-  bool recalculate_default_pose_ = true;  ///< Determines if the default pose needs to be recalculated
-  
->>>>>>> 2ca708bd
   Pose manual_pose_;      ///< User controlled manual body pose, a component of total applied body pose
   Pose auto_pose_;        ///< Cyclical custom automatic body pose, a component of total applied body pose
   Pose imu_pose_;         ///< IMU feedback based automatic body pose, a component of total applied body pose
   Pose inclination_pose_; ///< Pose to improve stability on inclined terrain, a component of total applied body pose
-<<<<<<< HEAD
   Pose admittance_pose_;  ///< Pose to correct admittance control based sagging, a component of total applied body pose
-=======
-  Pose admittance_pose_ ; ///< Pose to correct admittance control based sagging, a component of total applied body pose
->>>>>>> 2ca708bd
   Pose default_pose_;     ///< Default pose calculated for different loading patterns
   Pose ik_error_pose_;    ///< Pose used in correcting errors in inverse kinematics for individual legs
 
@@ -421,21 +287,12 @@
   Pose origin_tip_align_pose_;  ///< Origin pose used in interpolating tip align pose
   Pose walk_plane_pose_;        ///< Pose used to align robot body parallel with walk plane and normal at clearance
   Pose origin_walk_plane_pose_; ///< Origin pose used in interpolating walk plane pose
-<<<<<<< HEAD
 
   sensor_msgs::JointState target_configuration_; ///< Target robot configuration from planner to be transitioned to
   Pose target_body_pose_;                        ///< Target body pose from planner to be transitioned to
 
   bool executing_transition_ = false; ///< Flag denoting if the pose controller is executing a transition
 
-=======
-  
-  sensor_msgs::JointState target_configuration_; ///< Target robot configuration from planner to be transitioned to
-  Pose target_body_pose_;                        ///< Target body pose from planner to be transitioned to
-
-  bool executing_transition_ = false;           ///< Flag denoting if the pose controller is executing a transition
-  
->>>>>>> 2ca708bd
   int transition_step_ = 0;                     ///< The current transition step in the sequence being executed
   int transition_step_count_ = 0;               ///< Total number of transition steps in the sequence being executed
   int pack_step_ = 0;                           ///< The current step in pack/unpack sequence
@@ -446,11 +303,7 @@
   bool first_sequence_execution_ = true;        ///< Flags if the controller has executed its first sequence
   bool reset_transition_sequence_ = true;       ///< Flags if the saved transition sequence needs to be regenerated
 
-<<<<<<< HEAD
   std::vector<double> default_joint_positions_[8]; ///< Joint positions for default stance used in Direct Startup
-=======
-  std::vector<double> default_joint_positions_[8];  ///< Joint positions for default stance used in Direct Startup  
->>>>>>> 2ca708bd
 
   AutoPoserContainer auto_poser_container_;         ///< Object containing all Auto Poser objects
   PosingState auto_posing_state_ = POSING_COMPLETE; ///< The state of auto posing
@@ -483,11 +336,7 @@
   /// Auto poser contructor.
   /// @param[in] poser Pointer to the Pose Controller object.
   /// @param[in] id Int defining the id number of the created Auto Poser object.
-<<<<<<< HEAD
   AutoPoser(std::shared_ptr<PoseController> poser, const int &id);
-=======
-  AutoPoser(std::shared_ptr<PoseController> poser, const int& id);
->>>>>>> 2ca708bd
 
   /// Accessor for id number of Auto Poser object.
   /// @return The identification number of the Auto Poser object
@@ -499,7 +348,6 @@
 
   /// Modifier for pose cycle start phase.
   /// @param[in] start_phase The value to be set as the phase value denoting start of posing cycle
-<<<<<<< HEAD
   inline void setStartPhase(const int &start_phase) { start_phase_ = start_phase; };
 
   /// Modifier for pose cycle end phase.
@@ -535,43 +383,6 @@
   /// @param[in] yaw The value to be set as the amplitude of yaw component of angular rotation in auto pose
   inline void setYawAmplitude(const double &yaw) { yaw_amplitude_ = yaw; };
 
-=======
-  inline void setStartPhase(const int& start_phase) { start_phase_ = start_phase; };
-
-  /// Modifier for pose cycle end phase.
-  /// @param[in] end_phase The value to be set as the phase value denoting end of posing cycle
-  inline void setEndPhase(const int& end_phase) { end_phase_ = end_phase; };
-
-  /// Modifier for amplitude of x axis component of linear translation in auto pose.
-  /// @param[in] x The value to be set as the amplitude of x axis component of linear translation in auto pose
-  inline void setXAmplitude(const double& x) { x_amplitude_ = x; };
-
-  /// Modifier for amplitude of y axis component of linear translation in auto pose.
-  /// @param[in] y The value to be set as the amplitude of y axis component of linear translation in auto pose 
-  inline void setYAmplitude(const double& y) { y_amplitude_ = y; };
-
-  /// Modifier for amplitude of z axis component of linear translation in auto pose.
-  /// @param[in] z The value to be set as the amplitude of z axis component of linear translation in auto pose 
-  inline void setZAmplitude(const double& z) { z_amplitude_ = z; };
-  
-  /// Modifier for amplitude of component linear translation in auto pose in direction of gravity.
-  /// @param[in] g The value to be set as the amplitude of component linear translation in auto pose in direction 
-  /// of gravity
-  inline void setGravityAmplitude(const double& g) { gravity_amplitude_ = g; };
-
-  /// Modifier for amplitude of roll component of angular rotation in auto pose.
-  /// @param[in] roll The value to be set as the amplitude of roll component of angular rotation in auto pose
-  inline void setRollAmplitude(const double& roll) { roll_amplitude_ = roll; };
-
-  /// Modifier for amplitude of pitch component of angular rotation in auto pose.
-  /// @param[in] pitch The value to be set as the amplitude of pitch component of angular rotation in auto pose 
-  inline void setPitchAmplitude(const double& pitch) { pitch_amplitude_ = pitch; };
-
-  /// Modifier for amplitude of yaw component of angular rotation in auto pose.
-  /// @param[in] yaw The value to be set as the amplitude of yaw component of angular rotation in auto pose
-  inline void setYawAmplitude(const double& yaw) { yaw_amplitude_ = yaw; };
-
->>>>>>> 2ca708bd
   /// Resets checks used for defining completion of auto posing cycle.
   inline void resetChecks(void)
   {
@@ -605,11 +416,7 @@
   double roll_amplitude_;    ///< Amplitude of roll component of angular rotation in auto pose
   double pitch_amplitude_;   ///< Amplitude of pitch component of angular rotation in auto pose
   double yaw_amplitude_;     ///< Amplitude of yaw component of angular rotation in auto pose
-<<<<<<< HEAD
-
-=======
-  
->>>>>>> 2ca708bd
+
 public:
   EIGEN_MAKE_ALIGNED_OPERATOR_NEW
 };
@@ -628,19 +435,11 @@
   /// @param[in] poser Pointer to the Pose Controller object
   /// @param[in] leg Pointer to the parent leg object associated with the create Leg Poser object
   LegPoser(std::shared_ptr<PoseController> poser, std::shared_ptr<Leg> leg);
-<<<<<<< HEAD
 
   /// Leg poser copy contructor.
   /// @param[in] leg_poser Pointer to the Leg Poser object to be copied from
   LegPoser(std::shared_ptr<LegPoser> leg_poser);
 
-=======
-  
-  /// Leg poser copy contructor.
-  /// @param[in] leg_poser Pointer to the Leg Poser object to be copied from
-  LegPoser(std::shared_ptr<LegPoser> leg_poser);
-  
->>>>>>> 2ca708bd
   /// Accessor for pointer to parent leg object.
   /// @return Pointer to parent leg object
   inline std::shared_ptr<Leg> getParentLeg(void) { return leg_; };
@@ -652,11 +451,7 @@
   /// Accessor for target tip pose.
   /// @return The target tip pose
   inline Pose getTargetTipPose(void) { return target_tip_pose_; };
-<<<<<<< HEAD
-
-=======
-  
->>>>>>> 2ca708bd
+
   /// Accessor for externally set target tip pose.
   /// @return The externally set target tip pose
   inline ExternalTarget getExternalTarget(void) { return external_target_; };
@@ -676,7 +471,6 @@
   /// Returns true if leg has completed its required step in a sequence.
   /// @return Flag denoting whether the leg has completed its required step in a sequence
   inline bool getLegCompletedStep(void) { return leg_completed_step_; };
-<<<<<<< HEAD
 
   /// Modifier for the pointer to the parent leg.
   /// @param[in] parent_leg Pointer to be set as the pointer to the parent leg
@@ -733,64 +527,6 @@
   /// @param[in] transition Transition pose to be added to the vector of transition tip poses
   inline void addTransitionPose(const Pose &transition) { transition_poses_.push_back(transition); };
 
-=======
-  
-  /// Modifier for the pointer to the parent leg.
-  /// @param[in] parent_leg Pointer to be set as the pointer to the parent leg
-  inline void setParentLeg(std::shared_ptr<Leg> parent_leg) { leg_ = parent_leg; };
-
-  /// Modifier for current tip pose according to the Leg Poser object.
-  /// @param[in] current Pose to be set as the current tip pose according to the Leg Poser object
-  inline void setCurrentTipPose(const Pose& current) { current_tip_pose_ = current; };
-
-  /// Modifier for target tip pose.
-  /// @param[in] target Pose to be set as the target tip pose
-  inline void setTargetTipPose(const Pose& target) { target_tip_pose_ = target; };
-  
-  /// Modifier for externally set target tip pose.
-  /// @param[in] target Pose to be set as the externally set target tip pose
-  inline void setExternalTarget(const ExternalTarget& target) { external_target_ = target; };
-
-  /// Modifier for auto pose.
-  /// @param[in] auto_pose Pose to be set as the leg specific auto pose
-  inline void setAutoPose(const Pose& auto_pose) { auto_pose_ = auto_pose; };
-
-  /// Modifier for phase start of auto pose negation cycle.
-  /// @param[in] start The value to be set as the phase start of auto pose negation cycle
-  inline void setPoseNegationPhaseStart(const int& start) { pose_negation_phase_start_ = start; };
-
-  /// Modifier for phase end of auto pose negation cycle.
-  /// @param[in] end The value to be set as the phase end of auto pose negation cycle
-  inline void setPoseNegationPhaseEnd(const int& end) { pose_negation_phase_end_ = end; };
-
-  /// Modifier for ratio of negation cycle for transition.
-  /// @param[in] ratio The value to be set as the ratio of negation cycle for transition
-  inline void setNegationTransitionRatio(const double& ratio) { negation_transition_ratio_ = ratio; };
-
-  /// Modifier for the flag which denotes if leg has completed its required step in a sequence.
-  /// @param[in] complete The boolean value to be set as the flag which denotes if the leg has completed its required
-  /// step in a sequence 
-  inline void setLegCompletedStep(const bool& complete) { leg_completed_step_ = complete; };
-  
-  /// Modifier for the desired leg configuration.
-  /// @param[in] config The configuration to be set as the desired leg configuration
-  inline void setDesiredConfiguration(const sensor_msgs::JointState& config) { desired_configuration_ = config; };
-
-  /// Accessor to the transition tip poses at the requested index.
-  /// @param[in] index The index of the required transition tip pose
-  /// @return The transition tip pose of the requested index
-  inline Pose getTransitionPose(const int& index) { return transition_poses_[index]; }
-
-  /// Returns true if the transition pose, of the requested index, exists.
-  /// @param[in] index The index of the transition pose for checking existence
-  /// @return Flag denoting whether the transition pose of the requested index exists
-  inline bool hasTransitionPose(const int& index) { return int(transition_poses_.size()) > index; };
-
-  /// Adds tip position to vector of transition tip poses.
-  /// @param[in] transition Transition pose to be added to the vector of transition tip poses 
-  inline void addTransitionPose(const Pose& transition) { transition_poses_.push_back(transition); };
-
->>>>>>> 2ca708bd
   /// Clears all tip poses from the vector of transition tip poses.
   inline void resetTransitionSequence(void) { transition_poses_.clear(); };
 
@@ -804,19 +540,11 @@
 
   /// Uses a bezier curve to smoothly update (over many iterations) the desired joint position of each joint in the leg
   /// associated with this Leg Poser object, from the original configuration at the first iteration of this function to
-<<<<<<< HEAD
   /// the target configuration defined by the pre-set member variable. This transition completes after a time period
   /// defined by the input argument.
   /// @param[in] transition_time The time period in which to complete this transition
   /// @return Returns an int from 0 to 100 signifying the progress of the sequence (100 meaning 100% complete)
   int transitionConfiguration(const double &transition_time);
-=======
-  /// the target configuration defined by the pre-set member variable. This transition completes after a time period 
-  /// defined by the input argument.
-  /// @param[in] transition_time The time period in which to complete this transition
-  /// @return Returns an int from 0 to 100 signifying the progress of the sequence (100 meaning 100% complete)
-  int transitionConfiguration(const double& transition_time);
->>>>>>> 2ca708bd
 
   /// Uses bezier curves to smoothly update (over many iterations) the desired tip position of the leg associated with
   /// this Leg Poser object, from the original tip position at the first iteration of this function to the target tip
@@ -828,13 +556,8 @@
   /// @param[in] apply_delta A bool defining if a position offset value (generated by the admittance controller) should
   /// be applied to the target tip position
   /// @return Returns an int from 0 to 100 signifying the progress of the sequence (100 meaning 100% complete)
-<<<<<<< HEAD
   int stepToPosition(const Pose &target_tip_pose, const Pose &target_pose,
                      const double &lift_height, const double &time_to_step, const bool &apply_delta = true);
-=======
-  int stepToPosition(const Pose& target_tip_pose, const Pose& target_pose,
-                     const double& lift_height, const double& time_to_step, const bool& apply_delta = true);
->>>>>>> 2ca708bd
 
   /// Sets the leg specific auto pose from the default auto pose defined by auto pose parameters. The leg specific auto
   /// pose may be negated according to user defined parameters. The negated pose is defined by interpolating from
@@ -842,11 +565,7 @@
   /// period which is used to interpolate to/from is defined by the negation transition ratio parameter.
   /// @param[in] phase The phase is the input value which is used to determine the progression along the bezier curves
   /// which define the output pose
-<<<<<<< HEAD
   void updateAutoPose(const int &phase);
-=======
-  void updateAutoPose(const int& phase);
->>>>>>> 2ca708bd
 
 private:
   std::shared_ptr<PoseController> poser_;   ///< Pointer to pose controller object
@@ -879,8 +598,4 @@
 
 ////////////////////////////////////////////////////////////////////////////////////////////////////////////////////////
 
-<<<<<<< HEAD
-#endif // SYROPOD_HIGHLEVEL_CONTROLLER_POSE_CONTROLLER_H
-=======
-#endif // SYROPOD_HIGHLEVEL_CONTROLLER_POSE_CONTROLLER_H
->>>>>>> 2ca708bd
+#endif // SYROPOD_HIGHLEVEL_CONTROLLER_POSE_CONTROLLER_H