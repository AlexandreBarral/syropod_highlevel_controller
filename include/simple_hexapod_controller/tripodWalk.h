--- conflicted
+++ resolved
@@ -14,15 +14,10 @@
   double stanceRadius; // affects turning circle
   Vector3d localStanceTipPositions[3][2];
   Vector2d localCentreVelocity;
-<<<<<<< HEAD
-  double angularVelocity;
-  double walkPhase;
-=======
   Vector2d localCentreAcceleration;
   double angularVelocity;
   double walkPhase;
   double maximumBodyHeight;
->>>>>>> 4644656c
   
   struct LegStepper
   {
@@ -40,25 +35,16 @@
   // bodyClearance, stepClearance- 0 to 1, 1 is vertical legs
   // stanceLegYaws- natural yaw pose per leg
   // minYawLimits- the minimum yaw (or hip) joint limit around centre for each leg
-<<<<<<< HEAD
+
   GaitController(Model *model, 
 		 int gaitType,
 		 double stepFrequency,
 		 double stepClearance,
-		 const Vector3d &stanceLegYaws,
-		 const Vector3d &yawLimitAroundStance,
-		 double maximumKneeBend = 3,
 		 double bodyClearance = -1);
-=======
-  TripodWalk(Model *model, double stepFrequency, double stepClearance, double bodyClearance = -1);
->>>>>>> 4644656c
   
   // curvature is 0 to 1 so 1 is rotate on the spot, 0.5 rotates around leg stance pos
   // bodyOffset is body pose relative to the basic stance pose, note that large offsets may prevent achievable leg positions
   // call this function even when not walking (newLocalVelocity=0), otherwise joint angles will just freeze
   void update(Vector2d newLocalVelocity, double newCurvature, const Pose *bodyOffset = NULL);
-<<<<<<< HEAD
-=======
   bool moveToStart();
->>>>>>> 4644656c
 };