////////////////////////////////////////////////////////////////////////////////////////////////////////////////////////
// Copyright (c) 2019
// Commonwealth Scientific and Industrial Research Organisation (CSIRO)
// ABN 41 687 119 230
//
// Author: Fletcher Talbot
////////////////////////////////////////////////////////////////////////////////////////////////////////////////////////

#include "syropod_highlevel_controller/state_controller.h"

////////////////////////////////////////////////////////////////////////////////////////////////////////////////////////

StateController::StateController(void)
{
  ros::NodeHandle n;

  // Get parameters from parameter server and initialises parameter map
  initParameters();

  // Create robot model
  std::shared_ptr<DebugVisualiser> debug_visualiser_ptr =
      std::allocate_shared<DebugVisualiser>(Eigen::aligned_allocator<DebugVisualiser>(), debug_visualiser_);
  model_ = std::allocate_shared<Model>(Eigen::aligned_allocator<Model>(), params_, debug_visualiser_ptr);
  model_->generate();

  debug_visualiser_.setTimeDelta(params_.time_delta.data);
  transform_listener_ =
      std::allocate_shared<tf2_ros::TransformListener>(Eigen::aligned_allocator<tf2_ros::TransformListener>(),
                                                       transform_buffer_);

  // Hexapod Remote topic subscriptions
  system_state_subscriber_ = n.subscribe("syropod_remote/system_state", 1,
                                         &StateController::systemStateCallback, this);
  robot_state_subscriber_ = n.subscribe("syropod_remote/robot_state", 1,
                                        &StateController::robotStateCallback, this);
  desired_velocity_subscriber_ = n.subscribe("syropod_remote/desired_velocity", 1,
                                             &StateController::bodyVelocityInputCallback, this);
  desired_pose_subscriber_ = n.subscribe("syropod_remote/desired_pose", 1,
                                         &StateController::bodyPoseInputCallback, this);
  posing_mode_subscriber_ = n.subscribe("syropod_remote/posing_mode", 1,
                                        &StateController::posingModeCallback, this);
  pose_reset_mode_subscriber_ = n.subscribe("syropod_remote/pose_reset_mode", 1,
                                            &StateController::poseResetCallback, this);
  gait_selection_subscriber_ = n.subscribe("syropod_remote/gait_selection", 1,
                                           &StateController::gaitSelectionCallback, this);
  cruise_control_mode_subscriber_ = n.subscribe("syropod_remote/cruise_control_mode", 1,
                                                &StateController::cruiseControlCallback, this);
  planner_mode_subscriber_ = n.subscribe("syropod_remote/planner_mode", 1,
                                         &StateController::plannerModeCallback, this);
  primary_leg_selection_subscriber_ = n.subscribe("syropod_remote/primary_leg_selection", 1,
                                                  &StateController::primaryLegSelectionCallback, this);
  primary_leg_state_subscriber_ = n.subscribe("syropod_remote/primary_leg_state", 1,
                                              &StateController::primaryLegStateCallback, this);
  primary_tip_velocity_subscriber_ = n.subscribe("syropod_remote/primary_tip_velocity", 1,
                                                 &StateController::primaryTipVelocityInputCallback, this);
  secondary_leg_selection_subscriber_ = n.subscribe("syropod_remote/secondary_leg_selection", 1,
                                                    &StateController::secondaryLegSelectionCallback, this);
  secondary_leg_state_subscriber_ = n.subscribe("syropod_remote/secondary_leg_state", 1,
                                                &StateController::secondaryLegStateCallback, this);
  secondary_tip_velocity_subscriber_ = n.subscribe("syropod_remote/secondary_tip_velocity", 1,
                                                   &StateController::secondaryTipVelocityInputCallback, this);
  parameter_selection_subscriber_ = n.subscribe("syropod_remote/parameter_selection", 1,
                                                &StateController::parameterSelectionCallback, this);
  parameter_adjustment_subscriber_ = n.subscribe("syropod_remote/parameter_adjustment", 1,
                                                 &StateController::parameterAdjustCallback, this);
<<<<<<< HEAD
=======

>>>>>>> 16b17829
  // Hexapod Leg Manipulation topic subscriptions
  ar_tip_pose_subscriber_ = n.subscribe("/syropod_manipulation/AR/Pose", 1, &StateController::arTipPoseInputCallback, this);
  al_tip_pose_subscriber_ = n.subscribe("/syropod_manipulation/AL/Pose", 1, &StateController::alTipPoseInputCallback, this);

  // Planner subscription/publisher
  target_configuration_subscriber_ = n.subscribe("/target_configuration", 1,
                                                 &StateController::targetConfigurationCallback, this);
  target_body_pose_subscriber_ = n.subscribe("/target_body_pose", 1,
                                             &StateController::targetBodyPoseCallback, this);
  target_tip_pose_subscriber_ = n.subscribe("/target_tip_poses", 100,
                                            &StateController::targetTipPoseCallback, this);
  plan_step_request_publisher_ = n.advertise<std_msgs::Int8>("/shc/plan_step_request", 1000);

  // Motor and other sensor topic subscriptions
  imu_data_subscriber_ = n.subscribe(params_.syropod_type.data + "/imu/data", 1, &StateController::imuCallback, this);
  joint_state_subscriber_ = n.subscribe("/joint_states", 100, &StateController::jointStatesCallback, this);
  tip_state_subscriber_ = n.subscribe("/tip_states", 1, &StateController::tipStatesCallback, this);

  // Set up debugging publishers
  velocity_publisher_ = n.advertise<geometry_msgs::Twist>("/shc/velocity", 1000);
  pose_publisher_ = n.advertise<geometry_msgs::Twist>("/shc/pose", 1000);
  walkspace_publisher_ = n.advertise<std_msgs::Float32MultiArray>("/shc/walkspace", 1000);
  rotation_pose_error_publisher_ = n.advertise<std_msgs::Float32MultiArray>("/shc/rotation_pose_error", 1000);

  // Set up combined desired joint state publisher
  if (params_.combined_control_interface.data)
  {
    desired_joint_state_publisher_ = n.advertise<sensor_msgs::JointState>("/desired_joint_states", 1);
  }

  // Set up individual leg state and desired joint state publishers within leg objects
  for (leg_it_ = model_->getLegContainer()->begin(); leg_it_ != model_->getLegContainer()->end(); ++leg_it_)
  {
    std::shared_ptr<Leg> leg = leg_it_->second;
    std::string topic_name = "/shc/" + leg->getIDName() + "/state";
    leg->setStatePublisher(n.advertise<syropod_highlevel_controller::LegState>(topic_name, 1000));
    leg->setASCStatePublisher(n.advertise<std_msgs::Bool>("/leg_state_" + leg->getIDName() + "_bool", 1)); // TODO
    // If debugging in gazebo, setup joint command publishers
    if (params_.individual_control_interface.data)
    {
      for (joint_it_ = leg->getJointContainer()->begin(); joint_it_ != leg->getJointContainer()->end(); ++joint_it_)
      {
        std::shared_ptr<Joint> joint = joint_it_->second;
        joint->desired_position_publisher_ =
          n.advertise<std_msgs::Float64>("/syropod/" + joint->id_name_ + "/command", 1000);
      }
    }
  }
}

<<<<<<< HEAD
////////////////////////////////////////////////////////////////////////////////////////////////////////////////////////
=======
///////////////////////////////////////////////////////////////////////////////////////////////////////////////////////
>>>>>>> 16b17829

StateController::~StateController(void)
{
}

////////////////////////////////////////////////////////////////////////////////////////////////////////////////////////

void StateController::init(void)
{  
  // Set initial gait selection number for gait toggling
  if (params_.gait_type.data == "tripod_gait")
  {
    gait_selection_ = TRIPOD_GAIT;
  }
  else if (params_.gait_type.data == "ripple_gait")
  {
    gait_selection_ = RIPPLE_GAIT;
  }
  else if (params_.gait_type.data == "wave_gait")
  {
    gait_selection_ = WAVE_GAIT;
  }
  else if (params_.gait_type.data == "amble_gait")
  {
    gait_selection_ = AMBLE_GAIT;
  }

  // Create controller objects and smart pointers
  walker_ = std::allocate_shared<WalkController>(Eigen::aligned_allocator<WalkController>(), model_, params_);
  walker_->init();
  poser_ = std::allocate_shared<PoseController>(Eigen::aligned_allocator<PoseController>(), model_, params_);
  poser_->init();
<<<<<<< HEAD
  admittance_ =
      std::allocate_shared<AdmittanceController>(Eigen::aligned_allocator<AdmittanceController>(), model_, params_);
=======
  admittance_ = 
    std::allocate_shared<AdmittanceController>(Eigen::aligned_allocator<AdmittanceController>(), model_, params_);
>>>>>>> 16b17829

  robot_state_ = UNKNOWN;

  initialised_ = true;
}

////////////////////////////////////////////////////////////////////////////////////////////////////////////////////////

void StateController::loop(void)
{
  // Posing - updates currentPose for body compensation
  if (robot_state_ != UNKNOWN)
  {
    poser_->updateCurrentPose(robot_state_);
    walker_->setPoseState(poser_->getAutoPoseState()); // Sends pose state from poser to walker
    generateExternalTargetTransforms();

    // Admittance control - updates deltaZ values
    if (params_.admittance_control.data)
    {
      // Calculate new stiffness based on walking cycle
      if (walker_->getWalkState() != STOPPED && params_.dynamic_stiffness.data)
      {
        admittance_->updateStiffness(walker_);
      }
      admittance_->updateAdmittance();
    }
  }

  // Syropod state machine
  if (transition_state_flag_)
  {
    transitionRobotState();
  }
  
  if (robot_state_ == RUNNING)
  {
    runningState();
  }
}

////////////////////////////////////////////////////////////////////////////////////////////////////////////////////////
<<<<<<< HEAD

=======
>>>>>>> 16b17829
void StateController::transitionRobotState(void)
{
  // UNKNOWN -> OFF/PACKED/READY/RUNNING
  if (robot_state_ == UNKNOWN)
  {
    // Check how many joints/legs are in the packed state
    int legs_packed = 0;
    int legs_ready = 0;
    for (leg_it_ = model_->getLegContainer()->begin(); leg_it_ != model_->getLegContainer()->end(); ++leg_it_)
    {
      std::shared_ptr<Leg> leg = leg_it_->second;
      int joints_packed = 0;
      int joints_ready = 0;
      for (joint_it_ = leg->getJointContainer()->begin(); joint_it_ != leg->getJointContainer()->end(); ++joint_it_)
      {
        std::shared_ptr<Joint> joint = joint_it_->second;
        joints_packed += int(abs(joint->current_position_ - joint->packed_positions_.back()) < JOINT_TOLERANCE);
        joints_ready += int(abs(joint->current_position_ - joint->unpacked_position_) < JOINT_TOLERANCE);
      }
      legs_packed += int(joints_packed == leg->getJointCount());
      legs_ready += int(joints_ready == leg->getJointCount());
    }

    // Syropod estimated to be in PACKED state
    if (legs_packed == model_->getLegCount())
    {
      if (!params_.start_up_sequence.data)
      {
        ROS_FATAL("\nSyropod currently in packed state and cannot run direct startup sequence.\n"
                  "Either manually unpack Syropod or set start_up_sequence to true in config file\n");
        //ros::shutdown();
      }
      else
      {
        robot_state_ = PACKED;
        ROS_INFO("\nSyropod currently in PACKED state. Press START to proceed to READY state.\n");
      }
    }
    // Syropod estimated to be in READY state
    if (legs_ready == model_->getLegCount())
    {
      if (!params_.start_up_sequence.data)
      {
        robot_state_ = PACKED;
        ROS_WARN("\nSyropod currently in READY state but is set to execute DIRECT transition.\n"
                 "Ensure Syropod legs are not bearing load before proceeding.\n"
                 "Press START to proceed to RUNNING state.\n");
      }
      else
      {
        robot_state_ = READY;
        ROS_INFO("\nSyropod currently in READY state. Press START to proceed to RUNNING state.\n");
      }
    }
    // Syropod state unknown
    else
    {
      robot_state_ = PACKED;
      ROS_WARN("\nCurrent Syropod state is undefined!\nFuture state transitions may be undesireable! "
               "Ensure Syropod legs are not bearing load before proceeding.\nPress START to proceed.\n");
    }
    new_robot_state_ = robot_state_;
  }
  // PACKED -> RUNNING (Direct)
  else if (robot_state_ == PACKED && new_robot_state_ == READY && !params_.start_up_sequence.data)
  {
    int progress = poser_->directStartup();
    double throttle = params_.time_to_start.data / 5.0;
    ROS_INFO_THROTTLE(throttle, "\n[SHC] Syropod transitioning DIRECTLY to RUNNING state (%d%%). . .\n", progress);
    if (progress == PROGRESS_COMPLETE)
    {
      ROS_INFO_THROTTLE(throttle, "\n[SHC] Syropod transitioning DIRECTLY to RUNNING state (%d%%). . .\n", progress);
      robot_state_ = READY;
      model_->updateDefaultConfiguration();
      model_->generateWorkspaces();
      walker_->generateWalkspace();
      ROS_INFO("\nDirect startup sequence complete. Place Syropod on walking surface and press START to proceed.\n");
    }
  }
  // READY -> RUNNING (Direct)
  else if (robot_state_ == READY && new_robot_state_ == RUNNING && !params_.start_up_sequence.data)
  {
    robot_state_ = RUNNING;
    ROS_INFO("\nReady to Walk.\n");
  }
  // RUNNING -> OTHER STATE (Direct)
  else if (robot_state_ == RUNNING && new_robot_state_ != RUNNING && !params_.start_up_sequence.data)
  {
    transition_state_flag_ = false;
    ROS_INFO_THROTTLE(THROTTLE_PERIOD, "\nSyropod cannot transition from RUNNING state."
                      " Set start_up_sequence parameter true to enable that functionality.\n");
  }
  // PACKED -> READY (Unpack Syropod)
  else if (robot_state_ == PACKED && new_robot_state_ == READY)
  {
    int progress = poser_->unpackLegs(PACK_TIME / params_.step_frequency.current_value);
    ROS_INFO_THROTTLE(THROTTLE_PERIOD, "\nSyropod transitioning to READY state (%d%%). . .\n", progress);
    if (progress == PROGRESS_COMPLETE)
    {
      robot_state_ = READY;
      ROS_INFO("\nState transition complete. Syropod is in READY state.\n");
    }
  }
  // READY -> PACKED (Pack Syropod)
  else if (robot_state_ == READY && new_robot_state_ == PACKED)
  {
    int progress = poser_->packLegs(PACK_TIME / params_.step_frequency.current_value);
    ROS_INFO_THROTTLE(THROTTLE_PERIOD, "\nSyropod transitioning to PACKED state (%d%%). . .\n", progress);
    if (progress == PROGRESS_COMPLETE)
    {
      robot_state_ = PACKED;
      ROS_INFO("\nState transition complete. Syropod is in PACKED state.\n");
    }
  }
  // READY -> RUNNING (Initate start up sequence to step to walking stance)
  else if (robot_state_ == READY && new_robot_state_ == RUNNING)
  {
    int progress = poser_->executeSequence(START_UP);
    std::string progress_string = (progress == -1 ? "Generating Sequence" : (numberToString(progress) + "%"));
    ROS_INFO_THROTTLE(THROTTLE_PERIOD, "\nSyropod transitioning to RUNNING state (%s). . .\n", progress_string.c_str());
    if (progress == PROGRESS_COMPLETE)
    {
      walker_->init();
      model_->updateDefaultConfiguration();
      model_->generateWorkspaces();
      walker_->generateWalkspace();
      robot_state_ = RUNNING;
      ROS_INFO("\nState transition complete. Syropod is in RUNNING state. Ready to walk.\n");
    }
  }
  // RUNNING -> READY (Initiate shut down sequence to step from walking stance to ready stance)
  else if (robot_state_ == RUNNING && new_robot_state_ == READY)
  {
        // Force Syropod to stop walking
    if (walker_->getWalkState() == STOPPED)
    {
      // Return any manually controlled legs before executing shutdown
      if (manual_leg_count_ != 0)
      {
        if (primary_leg_selection_ != LEG_UNDESIGNATED)
        {
          toggle_primary_leg_state_ = primary_leg_->getLegState() == MANUAL;
        }
        if (secondary_leg_selection_ != LEG_UNDESIGNATED)
        {
          toggle_secondary_leg_state_ = (secondary_leg_->getLegState() == MANUAL);
        }
      }
      else
      {
        int progress = poser_->executeSequence(SHUT_DOWN);
        ROS_INFO_THROTTLE(THROTTLE_PERIOD, "\nSyropod transitioning to READY state (%d%%). . .\n", progress);
        if (progress == PROGRESS_COMPLETE)
        {
          robot_state_ = READY;
          ROS_INFO("\nState transition complete. Syropod is in READY state.\n");
        }
      }
    }
    else
    {
      linear_velocity_input_ = Eigen::Vector2d::Zero();
      angular_velocity_input_ = 0.0;
      ROS_INFO_THROTTLE(THROTTLE_PERIOD, "\nStopping Syropod to transition state . . .\n");
    }
  }
  // Undefined system transition
  else
  {
    ROS_FATAL("\nUndefined system state transition was requested! Shutting down controller!\n");
    ros::shutdown();
  }

  // Transition complete
  if (robot_state_ == new_robot_state_)
  {
    transition_state_flag_ = false;
  }
}

////////////////////////////////////////////////////////////////////////////////////////////////////////////////////////

void StateController::runningState(void)
{
   bool update_tip_position = true;
  
  // Force Syropod to stop walking
  if (transition_state_flag_)
  {
    transitionRobotState();
    update_tip_position = false;
  }
  // Switch gait and update walker parameters
  else if (gait_change_flag_)
  {
    changeGait();
    update_tip_position = false;
  }
  // Toggle state of leg and transition between states
  else if (toggle_primary_leg_state_ || toggle_secondary_leg_state_)
  {
    legStateToggle();
    update_tip_position = false;
  }
  else if (planner_mode_ == PLANNER_MODE_ON)
  {
    executePlan();
    update_tip_position = false;
  }
  // Cruise control (constant velocity input)
  else if (cruise_control_mode_ == CRUISE_CONTROL_ON &&
          (params_.cruise_control_time_limit.data == 0.0 ||
           ros::Time::now().toSec() < cruise_control_end_time_))
  {
    linear_velocity_input_ = linear_cruise_velocity_;
    angular_velocity_input_ = angular_cruise_velocity_;
  }
  
  // Dynamically adjust parameters and change stance if required
  if (parameter_adjust_flag_)
  {
    adjustParameter();
  }

  // Set true if already true or if walk state not STOPPED
  update_tip_position = update_tip_position || walker_->getWalkState() != STOPPED; 

  // Update tip positions unless Syropod is undergoing state transition, gait switch, parameter adjustment or 
  // leg state transition (which all only occur once the Syropod has stopped walking)
  if (update_tip_position)
  {
    // Update tip positions for walking legs
    walker_->updateWalk(linear_velocity_input_, angular_velocity_input_);

    // Update tip positions for manually controlled legs
    walker_->updateManual(primary_leg_selection_, primary_tip_velocity_input_,
                          secondary_leg_selection_, secondary_tip_velocity_input_);

    // Controls tip position for manually controlled legs.
    // Primary leg correspond to the front right leg and secondary leg is the front left leg.
    // TODO: give access for the remaindering legs this feature if selected.
    walker_->controlManualPose(primary_leg_selection_, ar_pose_input_,
                               secondary_leg_selection_, al_pose_input_);

    // Pose controller takes current tip positions from walker and applies body posing
    poser_->updateStance();
    
    // Model takes desired tip poses from pose controller and applies inverse/forwards kinematics
    model_->updateModel();
  }
}

////////////////////////////////////////////////////////////////////////////////////////////////////////////////////////

void StateController::adjustParameter(void)
{
  AdjustableParameter* p = dynamic_parameter_;
  p->current_value = new_parameter_value_;
  bool set_new_parameter = true;
  if (p->name == "step_frequency")
  {
    // Calculate new speed/acceleration limits due to changing parameter
    StepCycle new_step_cycle = walker_->generateStepCycle(false);
    LimitMap max_linear_speed_map;
    LimitMap max_angular_speed_map;
    walker_->generateLimits(new_step_cycle, &max_linear_speed_map, &max_angular_speed_map);
    walker_->setLinearSpeedLimitMap(max_linear_speed_map);
    walker_->setAngularSpeedLimitMap(max_angular_speed_map);
<<<<<<< HEAD
    double max_linear_speed =
        walker_->getLimit(linear_velocity_input_, angular_velocity_input_, max_linear_speed_map);
    double max_angular_speed =
        walker_->getLimit(linear_velocity_input_, angular_velocity_input_, max_angular_speed_map);

=======
    double max_linear_speed = 
      walker_->getLimit(linear_velocity_input_, angular_velocity_input_, max_linear_speed_map);
    double max_angular_speed = 
      walker_->getLimit(linear_velocity_input_, angular_velocity_input_, max_angular_speed_map);
    
>>>>>>> 16b17829
    // Generate target velocities to achieve before changing step frequency
    Eigen::Vector2d target_linear_velocity;
    double target_angular_velocity;
    if (params_.velocity_input_mode.data == "throttle")
    {
      target_linear_velocity = clamped(linear_velocity_input_, 1.0) * max_linear_speed; // Forces input between -1.0/1.0
      target_angular_velocity = clamped(angular_velocity_input_, -1.0, 1.0) * max_angular_speed;

      // Scale linear velocity according to angular velocity (% of max) to keep stride velocities within limits
      target_linear_velocity *= (1.0 - abs(angular_velocity_input_));
    }
    else if (params_.velocity_input_mode.data == "real")
    {
      target_linear_velocity = clamped(linear_velocity_input_, max_linear_speed);
      target_angular_velocity = clamped(angular_velocity_input_, -max_angular_speed, max_angular_speed);
    }
    
    // Set new parameter once within new limits
    if (walker_->getDesiredLinearVelocity()[0] <= target_linear_velocity[0] && 
        walker_->getDesiredLinearVelocity()[1] <= target_linear_velocity[1] &&
        abs(walker_->getDesiredAngularVelocity()) <= abs(target_angular_velocity))
    {
      walker_->generateStepCycle();
      walker_->generateLimits();
    }
    else
    {
      set_new_parameter = false;
      ROS_INFO_THROTTLE(THROTTLE_PERIOD,
                        "\n[SHC] Slowing to safe speed before setting new parameter '%s'\n", p->name.c_str());
    }
  }
  
  if (set_new_parameter)
  {
    parameter_adjust_flag_ = false;
    ROS_INFO("\n[SHC] Parameter '%s' set to %f. (Default: %f, Min: %f, Max: %f)\n",
                p->name.c_str(), p->current_value, p->default_value, p->min_value, p->max_value);
  }
}

////////////////////////////////////////////////////////////////////////////////////////////////////////////////////////

void StateController::changeGait(void)
{
  if (walker_->getWalkState() == STOPPED)
  {
    initGaitParameters(gait_selection_);
    walker_->generateStepCycle();
    walker_->generateLimits();

    // For auto compensation find associated auto posing parameters for new gait
    if (params_.auto_posing.data && params_.auto_pose_type.data == "auto")
    {
      initAutoPoseParameters();
      poser_->setAutoPoseParams();
    }

    gait_change_flag_ = false;
    ROS_INFO("\nNow using %s mode.\n", params_.gait_type.data.c_str());
  }
  // Force Syropod to stop walking
  else
  {
    linear_velocity_input_ = Eigen::Vector2d::Zero();
    angular_velocity_input_ = 0.0;
    ROS_INFO_THROTTLE(THROTTLE_PERIOD, "\nStopping Syropod to change gait . . .\n");
  }
}

////////////////////////////////////////////////////////////////////////////////////////////////////////////////////////

void StateController::legStateToggle(void)
{
  if (walker_->getWalkState() == STOPPED)
  {
    // Choose primary or secondary leg state to transition
    std::shared_ptr<Leg> leg; //Transitioning leg
    std::shared_ptr<LegState> new_leg_state;
    if (toggle_primary_leg_state_)
    {
      leg = model_->getLegByIDNumber(primary_leg_selection_);
      new_leg_state = std::make_shared<LegState>(primary_leg_state_);
    }
    else if (toggle_secondary_leg_state_)
    {
      leg = model_->getLegByIDNumber(secondary_leg_selection_);
      new_leg_state = std::make_shared<LegState>(secondary_leg_state_);
    }
    std::string leg_name = leg->getIDName();

    // Calculate default pose for new loading pattern
    // poser_->calculateDefaultPose();

    // Set new leg state and transition position if required
    // WALKING -> WALKING_TO_MANUAL
    if (leg->getLegState() == WALKING)
    {
      if (manual_leg_count_ < MAX_MANUAL_LEGS)
      {
        ROS_INFO_COND(leg->getLegState() == WALKING,
                      "\n%s leg transitioning to MANUAL state . . .\n",
                      leg->getIDName().c_str());
        leg->setLegState(WALKING_TO_MANUAL);
        std::shared_ptr<LegStepper> leg_stepper = leg->getLegStepper();
        leg_stepper->setSwingProgress(-1.0);
        leg_stepper->setStanceProgress(-1.0);
      }
      else
      {
        ROS_INFO("\nOnly allowed to have %d legs manually manipulated at one time.\n", MAX_MANUAL_LEGS);
        toggle_primary_leg_state_ = false;
        toggle_secondary_leg_state_ = false;
      }
    }
    // MANUAL -> MANUAL_TO_WALKING
    else if (leg->getLegState() == MANUAL)
    {
      ROS_INFO_COND(leg->getLegState() == MANUAL,
                    "\n%s leg transitioning to WALKING state . . .\n",
                    leg->getIDName().c_str());
      leg->setLegState(MANUAL_TO_WALKING);
    }
    // WALKING_TO_MANUAL -> MANUAL
    else if (leg->getLegState() == WALKING_TO_MANUAL)
    {
      poser_->setPoseResetMode(IMMEDIATE_ALL_RESET);  // Set to ALL_RESET to force pose to new default pose
      int progress = poser_->poseForLegManipulation();

      //Update stiffness for transition to MANUAL state
      if (params_.dynamic_stiffness.data)
      {
        double scale_reference = double(progress) / PROGRESS_COMPLETE; // 0.0->1.0
        admittance_->updateStiffness(leg, scale_reference);
      }

      if (progress == PROGRESS_COMPLETE)
      {
        leg->setLegState(MANUAL);
        *new_leg_state = MANUAL;
        ROS_INFO("\n%s leg set to state: MANUAL.\n", leg->getIDName().c_str());
        toggle_primary_leg_state_ = false;
        toggle_secondary_leg_state_ = false;
        poser_->setPoseResetMode(NO_RESET);
        manual_leg_count_++;
      }
    }
    // MANUAL_TO_WALKING -> WALKING
    else if (leg->getLegState() == MANUAL_TO_WALKING)
    {
      poser_->setPoseResetMode(IMMEDIATE_ALL_RESET);  // Set to ALL_RESET to force pose to new default pose
      int progress = poser_->poseForLegManipulation();

      //Update stiffness for transition to WALKING state
      if (params_.dynamic_stiffness.data)
      {
        double scale_reference = abs(double(progress) / PROGRESS_COMPLETE - 1.0); // 1.0->0.0
        admittance_->updateStiffness(leg, scale_reference);
      }

      if (progress == PROGRESS_COMPLETE)
      {
        leg->setLegState(WALKING);
        *new_leg_state = WALKING;
        ROS_INFO("\n%s leg set to state: WALKING.\n", leg->getIDName().c_str());
        toggle_primary_leg_state_ = false;
        toggle_secondary_leg_state_ = false;
        poser_->setPoseResetMode(NO_RESET);
        manual_leg_count_--;
      }
    }
  }
  // Force Syropod to stop walking
  else
  {
    ROS_INFO_THROTTLE(THROTTLE_PERIOD, "\nStopping Syropod to transition leg state . . .\n");
    linear_velocity_input_ = Eigen::Vector2d::Zero();
    angular_velocity_input_ = 0.0;
  }
}

////////////////////////////////////////////////////////////////////////////////////////////////////////////////////////

void StateController::executePlan(void)
{
  if (walker_->getWalkState() == STOPPED)
  {
    int progress;
    
    // Publish request for step N of plan
    if (!target_configuration_acquired_ && !target_tip_pose_acquired_ && !target_body_pose_acquired_)
    {
      ROS_INFO_THROTTLE(THROTTLE_PERIOD, "\n[SHC]\tWaiting for plan step %d to be published . . .\n", plan_step_);
      std_msgs::Int8 msg;
      msg.data = plan_step_;
      plan_step_request_publisher_.publish(msg);
      model_->updateModel();
    }
    else
    {
      // Execute acquired plan step and iterate to next on completion
      if (target_configuration_acquired_)
      {
        progress = poser_->transitionConfiguration(5.0);
      }
      else if (target_tip_pose_acquired_ || target_body_pose_acquired_)
      {
        progress = poser_->transitionStance(5.0);
      }
      ROS_INFO_THROTTLE(THROTTLE_PERIOD, "\n[SHC]\tPlan step %d acquired. Executing (%d%%) . . .\n",
                        plan_step_, progress);
      if (progress == PROGRESS_COMPLETE)
      {
        ROS_INFO("\n[SHC]\tPlan step %d completed.\n", plan_step_);
        plan_step_++;
        poser_->setTargetBodyPose(Pose::Identity());
        target_configuration_acquired_ = false;
        target_tip_pose_acquired_ = false;
        target_body_pose_acquired_ = false;
      }
    }
  }
  // Force Syropod to stop walking
  else
  {
    ROS_INFO_THROTTLE(THROTTLE_PERIOD, "\nStopping Syropod to begin plan execution . . .\n");
    linear_velocity_input_ = Eigen::Vector2d(0.0, 0.0);
    angular_velocity_input_ = 0.0;
  }
}

////////////////////////////////////////////////////////////////////////////////////////////////////////////////////////

void StateController::generateExternalTargetTransforms(void)
{
  // Lookup transform between current walk plane frame and walk plane frame at time of tip target request
  for (leg_it_ = model_->getLegContainer()->begin(); leg_it_ != model_->getLegContainer()->end(); ++leg_it_)
  {
    std::shared_ptr<Leg> leg = leg_it_->second;
    std::shared_ptr<LegStepper> leg_stepper = leg->getLegStepper();
    std::shared_ptr<LegPoser> leg_poser = leg->getLegPoser();
    ExternalTarget external_target;
    
    // External target transform
    external_target = leg_stepper->getExternalTarget();
    if (external_target.defined_)
    {
      ros::Time past = external_target.time_;
      std::string frame_id = external_target.frame_id_;
      try
      {
        geometry_msgs::TransformStamped target_transform;
<<<<<<< HEAD
        target_transform =
            transform_buffer_.lookupTransform(frame_id, past, "walk_plane", ros::Time(0), fixed_frame_id_);
=======
        target_transform = 
          transform_buffer_.lookupTransform(frame_id, past, "walk_plane", ros::Time(0), fixed_frame_id_);
>>>>>>> 16b17829
        external_target.transform_ = Pose(target_transform.transform);
        leg_stepper->setExternalTarget(external_target);
      }
      catch (tf2::TransformException &ex) 
      {
        ROS_DEBUG("\n[SHC] Unable to look up external target transform -- (%s)\n",ex.what());
      }
    }
    
    // External default transform
    external_target = leg_stepper->getExternalDefault();
    if (external_target.defined_)
    {
      ros::Time past = external_target.time_;
      std::string frame_id = external_target.frame_id_;
      try
      {
        geometry_msgs::TransformStamped default_transform;
<<<<<<< HEAD
        default_transform =
            transform_buffer_.lookupTransform(frame_id, past, "walk_plane", ros::Time(0), fixed_frame_id_);
=======
        default_transform = 
          transform_buffer_.lookupTransform(frame_id, past, "walk_plane", ros::Time(0), fixed_frame_id_);
>>>>>>> 16b17829
        external_target.transform_ = Pose(default_transform.transform);
        leg_stepper->setExternalDefault(external_target);
      }
      catch (tf2::TransformException &ex) 
      {
        ROS_DEBUG("\n[SHC] Unable to look up external default transform -- (%s)\n",ex.what());
      }
    }
    
    // External target transform for planner mode
    external_target = leg_poser->getExternalTarget();
    if (external_target.defined_)
    {
      ros::Time past = external_target.time_;
      std::string frame_id = external_target.frame_id_;
      try
      {
        geometry_msgs::TransformStamped target_transform;
<<<<<<< HEAD
        target_transform =
            transform_buffer_.lookupTransform("base_link", ros::Time(0), frame_id, past, fixed_frame_id_);
=======
        target_transform = 
          transform_buffer_.lookupTransform("base_link", ros::Time(0), frame_id, past, fixed_frame_id_);
>>>>>>> 16b17829
        external_target.transform_ = Pose(target_transform.transform);
        leg_poser->setExternalTarget(external_target);
      }
      catch (tf2::TransformException &ex) 
      {
        ROS_DEBUG("\n[SHC] Unable to look up external target transform -- (%s)\n",ex.what());
      }
    }
  }
}

////////////////////////////////////////////////////////////////////////////////////////////////////////////////////////

void StateController::publishDesiredJointState(void)
{
  sensor_msgs::JointState joint_state_msg;
  for (leg_it_ = model_->getLegContainer()->begin(); leg_it_ != model_->getLegContainer()->end(); ++leg_it_)
  {
    std::shared_ptr<Leg> leg = leg_it_->second;
    JointContainer::iterator joint_it;
    if (params_.combined_control_interface.data)
    {
      leg->generateDesiredJointStateMsg(&joint_state_msg);
    }
    
    if (params_.individual_control_interface.data)
    {
      for (joint_it = leg->getJointContainer()->begin(); joint_it != leg->getJointContainer()->end(); ++joint_it)
      {
        std::shared_ptr<Joint> joint = joint_it->second;
        std_msgs::Float64 position_command_msg;
        position_command_msg.data = joint->desired_position_;
        joint->desired_position_publisher_.publish(position_command_msg);
      }
    }
  }

  if (params_.combined_control_interface.data)
  {
    desired_joint_state_publisher_.publish(joint_state_msg);
  }
}

////////////////////////////////////////////////////////////////////////////////////////////////////////////////////////

void StateController::publishLegState(void)
{

  for (leg_it_ = model_->getLegContainer()->begin(); leg_it_ != model_->getLegContainer()->end(); ++leg_it_)
  {
    syropod_highlevel_controller::LegState msg;
    std::shared_ptr<Leg> leg = leg_it_->second;
    std::shared_ptr<LegStepper> leg_stepper = leg->getLegStepper();
    std::shared_ptr<LegPoser> leg_poser = leg->getLegPoser();
    msg.header.stamp = ros::Time::now();
    msg.name = leg->getIDName().c_str();

    // Tip poses
    msg.walker_tip_pose.header.stamp = ros::Time::now();
    msg.walker_tip_pose.header.frame_id = "walk_plane";
    msg.walker_tip_pose.pose = leg_stepper->getCurrentTipPose().toPoseMessage();
    
    msg.target_tip_pose.header.stamp = ros::Time::now();
    msg.target_tip_pose.header.frame_id = "walk_plane";
    msg.target_tip_pose.pose = leg_stepper->getTargetTipPose().toPoseMessage();
    
    msg.poser_tip_pose.header.stamp = ros::Time::now();
    msg.poser_tip_pose.header.frame_id = "base_link";
    msg.poser_tip_pose.pose = leg_poser->getCurrentTipPose().toPoseMessage();
    
    msg.model_tip_pose.header.stamp = ros::Time::now();
    msg.model_tip_pose.header.frame_id = "base_link";
    msg.model_tip_pose.pose = leg->getCurrentTipPose().toPoseMessage();
    
    msg.actual_tip_pose.header.stamp = ros::Time::now();
    msg.actual_tip_pose.header.frame_id = "base_link";
    msg.actual_tip_pose.pose = leg->applyFK(false, true).toPoseMessage();
    leg->applyFK();

    // Tip velocities
    msg.model_tip_velocity.header.stamp = ros::Time::now();
    msg.model_tip_pose.header.frame_id = "base_link";
    msg.model_tip_velocity.twist.linear.x = leg->getCurrentTipVelocity()[0];
    msg.model_tip_velocity.twist.linear.y = leg->getCurrentTipVelocity()[1];
    msg.model_tip_velocity.twist.linear.z = leg->getCurrentTipVelocity()[2];

    // Joint positions/velocities
    for (joint_it_ = leg->getJointContainer()->begin(); joint_it_ != leg->getJointContainer()->end(); ++joint_it_)
    {
      std::shared_ptr<Joint> joint = joint_it_->second;
      msg.joint_positions.push_back(joint->desired_position_);
      msg.joint_velocities.push_back(joint->desired_velocity_);
      msg.joint_efforts.push_back(joint->desired_effort_);
    }

    // Step progress
    msg.swing_progress = leg_stepper->getSwingProgress();
    msg.stance_progress = leg_stepper->getStanceProgress();
    StepCycle step = walker_->getStepCycle();
    double swing_time = (double(step.swing_period_) / step.period_) / step.frequency_;
    double stance_time = (double(step.stance_period_) / step.period_) / step.frequency_;
    double time_to_swing_end;
    if (leg_stepper->getStanceProgress() >= 0.0)
    {
      time_to_swing_end = stance_time * (1.0 - leg_stepper->getStanceProgress()) + swing_time;
    }
    else
    {
      time_to_swing_end = swing_time * (1.0 - leg_stepper->getSwingProgress());
    }
    msg.time_to_swing_end = time_to_swing_end;
    msg.pose_delta = walker_->calculateOdometry(time_to_swing_end).toPoseMessage();

    // Leg specific auto pose
    Eigen::Vector3d position = leg_poser->getAutoPose().position_;
    Eigen::Quaterniond rotation = leg_poser->getAutoPose().rotation_;
    msg.auto_pose = Pose(position, rotation).toPoseMessage();

    // Admittance controller
    msg.tip_force.x = leg->getTipForceCalculated()[0] * params_.force_gain.current_value;
    msg.tip_force.y = leg->getTipForceCalculated()[1] * params_.force_gain.current_value;
    msg.tip_force.z = leg->getTipForceCalculated()[2] * params_.force_gain.current_value;
    msg.admittance_delta.x = leg->getAdmittanceDelta()[0];
    msg.admittance_delta.y = leg->getAdmittanceDelta()[1];
    msg.admittance_delta.z = leg->getAdmittanceDelta()[2];
    msg.virtual_stiffness = leg->getVirtualStiffness();

    leg->publishState(msg);
  }
}

////////////////////////////////////////////////////////////////////////////////////////////////////////////////////////

void StateController::publishVelocity(void)
{
  geometry_msgs::Twist msg;
  msg.linear.x = walker_->getDesiredLinearVelocity()[0];
  msg.linear.y = walker_->getDesiredLinearVelocity()[1];
  msg.linear.z = 0.0;
  msg.angular.x = 0.0;
  msg.angular.y = 0.0;
  msg.angular.z = walker_->getDesiredAngularVelocity();
  velocity_publisher_.publish(msg);
}

////////////////////////////////////////////////////////////////////////////////////////////////////////////////////////

void StateController::publishPose(void)
{
  geometry_msgs::Twist msg;
  Eigen::Vector3d position = model_->getCurrentPose().position_;
  Eigen::Quaterniond rotation = model_->getCurrentPose().rotation_;
  msg.linear.x = position[0];
  msg.linear.y = position[1];
  msg.linear.z = position[2];
  msg.angular.x = quaternionToEulerAngles(rotation)[0];
  msg.angular.y = quaternionToEulerAngles(rotation)[1];
  msg.angular.z = quaternionToEulerAngles(rotation)[2];
  pose_publisher_.publish(msg);
}

////////////////////////////////////////////////////////////////////////////////////////////////////////////////////////

void StateController::publishWalkspace(void)
{
  if (robot_state_ == RUNNING)
  {
    std_msgs::Float32MultiArray msg;
    LimitMap walkspace_map = walker_->getWalkspace();
    LimitMap::iterator walkspace_it;
    for (walkspace_it = walkspace_map.begin(); walkspace_it != walkspace_map.end(); ++walkspace_it)
    {
      msg.data.push_back(walkspace_it->second);
    }
    
    walkspace_publisher_.publish(msg);
  }
}

////////////////////////////////////////////////////////////////////////////////////////////////////////////////////////

void StateController::publishRotationPoseError(void)
{
  std_msgs::Float32MultiArray msg;
  msg.data.clear();
  msg.data.push_back(poser_->getRotationAbsementError()[0]);
  msg.data.push_back(poser_->getRotationAbsementError()[1]);
  msg.data.push_back(poser_->getRotationAbsementError()[2]);
  msg.data.push_back(poser_->getRotationPositionError()[0]);
  msg.data.push_back(poser_->getRotationPositionError()[1]);
  msg.data.push_back(poser_->getRotationPositionError()[2]);
  msg.data.push_back(poser_->getRotationVelocityError()[0]);
  msg.data.push_back(poser_->getRotationVelocityError()[1]);
  msg.data.push_back(poser_->getRotationVelocityError()[2]);
  rotation_pose_error_publisher_.publish(msg);
}

////////////////////////////////////////////////////////////////////////////////////////////////////////////////////////

void StateController::publishFrameTransforms(void)
{
  Pose odom_ideal_to_walk_plane = walker_->getOdometryIdeal();
  Pose walk_plane_to_base_link = model_->getCurrentPose();
  Pose odom_ideal_to_base_link = odom_ideal_to_walk_plane.addPose(walk_plane_to_base_link);
  
  // Broadcast ideal odom tf, if odom tf from perception does not exist on tf tree
  try
  {
    fixed_frame_id_ = "odom";
    transform_buffer_.lookupTransform("base_link", "odom", ros::Time(0));
  }
  catch (tf2::TransformException &ex) 
  {
    ROS_WARN_ONCE("\n[SHC] No odom transform exists in tf tree - using ideal odometry\n");
    
    fixed_frame_id_ = "odom_ideal";
    geometry_msgs::TransformStamped odom_to_base_link;
    odom_to_base_link.header.stamp = ros::Time::now();
    odom_to_base_link.header.frame_id = "odom_ideal";
    odom_to_base_link.child_frame_id = "base_link";
    odom_to_base_link.transform.translation.x = odom_ideal_to_base_link.position_[0];
    odom_to_base_link.transform.translation.y = odom_ideal_to_base_link.position_[1];
    odom_to_base_link.transform.translation.z = odom_ideal_to_base_link.position_[2];
    odom_to_base_link.transform.rotation.w = odom_ideal_to_base_link.rotation_.w();
    odom_to_base_link.transform.rotation.x = odom_ideal_to_base_link.rotation_.x();
    odom_to_base_link.transform.rotation.y = odom_ideal_to_base_link.rotation_.y();
    odom_to_base_link.transform.rotation.z = odom_ideal_to_base_link.rotation_.z();
    transform_broadcaster_.sendTransform(odom_to_base_link);
  }
  
  // Base Link frame to Walk Plane frame transform
  geometry_msgs::TransformStamped base_link_to_walk_plane;
  base_link_to_walk_plane.header.stamp = ros::Time::now();
  base_link_to_walk_plane.header.frame_id = "base_link";
  base_link_to_walk_plane.child_frame_id = "walk_plane";
  base_link_to_walk_plane.transform.translation.x = (~walk_plane_to_base_link).position_[0];
  base_link_to_walk_plane.transform.translation.y = (~walk_plane_to_base_link).position_[1];
  base_link_to_walk_plane.transform.translation.z = (~walk_plane_to_base_link).position_[2];
  base_link_to_walk_plane.transform.rotation.w = (~walk_plane_to_base_link).rotation_.w();
  base_link_to_walk_plane.transform.rotation.x = (~walk_plane_to_base_link).rotation_.x();
  base_link_to_walk_plane.transform.rotation.y = (~walk_plane_to_base_link).rotation_.y();
  base_link_to_walk_plane.transform.rotation.z = (~walk_plane_to_base_link).rotation_.z();
  transform_broadcaster_.sendTransform(base_link_to_walk_plane);
  
  // Base Link frame to Joint/Tip frames
  for (leg_it_ = model_->getLegContainer()->begin(); leg_it_ != model_->getLegContainer()->end(); ++leg_it_)
  {
    std::shared_ptr<Leg> leg = leg_it_->second;
    for (joint_it_ = leg->getJointContainer()->begin(); joint_it_ != leg->getJointContainer()->end(); ++joint_it_)
    {
      std::shared_ptr<Joint> joint = joint_it_->second;
      Pose joint_robot_frame = joint->getPoseRobotFrame();
      geometry_msgs::TransformStamped base_link_to_joint;
      base_link_to_joint.header.stamp = ros::Time::now();
      base_link_to_joint.header.frame_id = "base_link";
      base_link_to_joint.child_frame_id = joint->id_name_;
      base_link_to_joint.transform.translation.x = joint_robot_frame.position_[0];
      base_link_to_joint.transform.translation.y = joint_robot_frame.position_[1];
      base_link_to_joint.transform.translation.z = joint_robot_frame.position_[2];
<<<<<<< HEAD
      Eigen::Quaterniond rotation =
          joint_robot_frame.rotation_ * Eigen::AngleAxisd(joint->desired_position_, Eigen::Vector3d::UnitZ());
=======
      Eigen::Quaterniond rotation = 
        joint_robot_frame.rotation_ * Eigen::AngleAxisd(joint->desired_position_, Eigen::Vector3d::UnitZ());
>>>>>>> 16b17829
      base_link_to_joint.transform.rotation.w = rotation.w();
      base_link_to_joint.transform.rotation.x = rotation.x();
      base_link_to_joint.transform.rotation.y = rotation.y();
      base_link_to_joint.transform.rotation.z = rotation.z();
      transform_broadcaster_.sendTransform(base_link_to_joint);
    }

    geometry_msgs::TransformStamped base_link_to_tip;
    std::shared_ptr<Tip> tip = leg->getTip();
    Pose tip_robot_frame = tip->getPoseRobotFrame();
    base_link_to_tip.header.stamp = ros::Time::now();
    base_link_to_tip.header.frame_id = "base_link";
    base_link_to_tip.child_frame_id = tip->id_name_;
    base_link_to_tip.transform.translation.x = tip_robot_frame.position_[0];
    base_link_to_tip.transform.translation.y = tip_robot_frame.position_[1];
    base_link_to_tip.transform.translation.z = tip_robot_frame.position_[2];
    base_link_to_tip.transform.rotation.w = tip_robot_frame.rotation_.w();
    base_link_to_tip.transform.rotation.x = tip_robot_frame.rotation_.x();
    base_link_to_tip.transform.rotation.y = tip_robot_frame.rotation_.y();
    base_link_to_tip.transform.rotation.z = tip_robot_frame.rotation_.z();
    transform_broadcaster_.sendTransform(base_link_to_tip);
  }
}

////////////////////////////////////////////////////////////////////////////////////////////////////////////////////////

void StateController::RVIZDebugging(void)
{
  debug_visualiser_.generateRobotModel(model_);
  debug_visualiser_.generateGravity(poser_->estimateGravity());
  debug_visualiser_.generateWalkPlane(walker_->getWalkPlane(), walker_->getWalkPlaneNormal());
  debug_visualiser_.generateTerrainEstimate(model_);

  for (leg_it_ = model_->getLegContainer()->begin(); leg_it_ != model_->getLegContainer()->end(); ++leg_it_)
  {
    std::shared_ptr<Leg> leg = leg_it_->second;
    debug_visualiser_.generateTipTrajectory(leg);
    debug_visualiser_.generateJointTorques(leg);

    if (robot_state_ == RUNNING)
    {
      debug_visualiser_.generateDefaultTipPositions(leg);
      debug_visualiser_.generateTargetTipPositions(leg);
      debug_visualiser_.generateWorkspace(leg, walker_->getBodyClearance());
      debug_visualiser_.generateWalkspace(leg, walker_->getWalkspace());
      debug_visualiser_.generateBezierCurves(leg);
      debug_visualiser_.generateStride(leg);
      if (params_.admittance_control.data)
      {
        debug_visualiser_.generateTipForce(leg);
      }
    }
  }
}

////////////////////////////////////////////////////////////////////////////////////////////////////////////////////////

<<<<<<< HEAD
void StateController::systemStateCallback(const std_msgs::Int8 &input)
=======
void StateController::systemStateCallback(const std_msgs::Int8& input)
>>>>>>> 16b17829
{
  new_system_state_ = static_cast<SystemState>(int(input.data));
  if (system_state_ != new_system_state_)
  {
    system_state_ = new_system_state_;
    if (system_state_ == OPERATIONAL && initialised_)
    {
      ROS_INFO("\nController operation resumed.\n");
    }
  }
}

////////////////////////////////////////////////////////////////////////////////////////////////////////////////////////

<<<<<<< HEAD
void StateController::robotStateCallback(const std_msgs::Int8 &input)
=======
void StateController::robotStateCallback(const std_msgs::Int8& input)
>>>>>>> 16b17829
{
  RobotState input_state = static_cast<RobotState>(int(input.data));

  // Wait for any other transitions to complete
  bool ready_for_transition = !(toggle_primary_leg_state_ || toggle_secondary_leg_state_ || parameter_adjust_flag_);
  if (transition_state_flag_ && !ready_for_transition)
  {
    transition_state_flag_ = false;
  }

  // Handle single step transitioning between multiple states
  if (input_state != robot_state_ && !transition_state_flag_)
  {
    new_robot_state_ = input_state;
    if (new_robot_state_ > robot_state_)
    {
      new_robot_state_ = static_cast<RobotState>(robot_state_ + 1);
      transition_state_flag_ = ready_for_transition;
    }
    else if (new_robot_state_ < robot_state_)
    {
      new_robot_state_ = static_cast<RobotState>(robot_state_ - 1);
      transition_state_flag_ = ready_for_transition;
    }
  }
}

////////////////////////////////////////////////////////////////////////////////////////////////////////////////////////

<<<<<<< HEAD
void StateController::bodyVelocityInputCallback(const geometry_msgs::Twist &input)
=======
void StateController::bodyVelocityInputCallback(const geometry_msgs::Twist& input)
>>>>>>> 16b17829
{
  if (robot_state_ == RUNNING)
  {
    linear_velocity_input_ = Eigen::Vector2d(input.linear.x, input.linear.y) * params_.body_velocity_scaler.data;
    angular_velocity_input_ = input.angular.z * params_.body_velocity_scaler.data;
    if (params_.velocity_input_mode.data == "throttle" && linear_velocity_input_.norm() > 1.0)
    {
      linear_velocity_input_ = std::min(1.0, linear_velocity_input_.norm()) * linear_velocity_input_.normalized();
    }
  }
}

////////////////////////////////////////////////////////////////////////////////////////////////////////////////////////

<<<<<<< HEAD
void StateController::bodyPoseInputCallback(const geometry_msgs::Twist &input)
=======
void StateController::bodyPoseInputCallback(const geometry_msgs::Twist& input)
>>>>>>> 16b17829
{
  if (robot_state_ == RUNNING)
  {
    Eigen::Vector3d rotation_input(input.angular.x, input.angular.y, input.angular.z);
    Eigen::Vector3d translation_input(input.linear.x, input.linear.y, input.linear.z);
    poser_->setManualPoseInput(translation_input, rotation_input);
  }
}

<<<<<<< HEAD
////////////////////////////////////////////////////////////////////////////////////////////////////////////////////////

void StateController::posingModeCallback(const std_msgs::Int8 &input)
=======
///////////////////////////////////////////////////////////////////////////////////////////////////////////////////////

void StateController::posingModeCallback(const std_msgs::Int8& input)
>>>>>>> 16b17829
{
  if (robot_state_ == RUNNING)
  {
    PosingMode new_posing_mode = static_cast<PosingMode>(int(input.data));
    if (new_posing_mode != posing_mode_)
    {
      posing_mode_ = new_posing_mode;
      switch (posing_mode_) // Used only for user message, control handled by syropod_remote
      {
        case (NO_POSING):
          ROS_INFO("\nPosing mode set to NO_POSING. "
                   "Body will not respond to manual posing input (except for reset commands).\n");
          break;
        case (X_Y_POSING):
          ROS_INFO("\nPosing mode set to X_Y_POSING. "
                   "Body will only respond to x/y translational manual posing input.\n");
          break;
        case (PITCH_ROLL_POSING):
          ROS_INFO("\nPosing mode set to PITCH_ROLL_POSING. "
                   "Body will only respond to pitch/roll rotational manual posing input.\n");
          break;
        case (Z_YAW_POSING):
          ROS_INFO("\nPosing mode set to Z_YAW_POSING. "
                   "Body will only respond to z translational and yaw rotational manual posing input.\n");
          break;
        case (EXTERNAL_POSING):
          ROS_INFO("\nPosing mode set to EXTERNAL_POSING. "
                   "Body will only respond to posing input from external source.\n");
          break;
        default:
          break;
      }
    }
  }
}

////////////////////////////////////////////////////////////////////////////////////////////////////////////////////////

<<<<<<< HEAD
void StateController::poseResetCallback(const std_msgs::Int8 &input)
=======
void StateController::poseResetCallback(const std_msgs::Int8& input)
>>>>>>> 16b17829
{
  if (system_state_ != SUSPENDED && poser_ != NULL)
  {
    if (poser_->getPoseResetMode() != IMMEDIATE_ALL_RESET)
    {
      poser_->setPoseResetMode(static_cast<PoseResetMode>(input.data));
    }
  }
}

////////////////////////////////////////////////////////////////////////////////////////////////////////////////////////

<<<<<<< HEAD
void StateController::gaitSelectionCallback(const std_msgs::Int8 &input)
=======
void StateController::gaitSelectionCallback(const std_msgs::Int8& input)
>>>>>>> 16b17829
{
  if (robot_state_ == RUNNING)
  {
    GaitDesignation new_gait_selection = static_cast<GaitDesignation>(int(input.data));
    if (new_gait_selection != gait_selection_ && new_gait_selection != GAIT_UNDESIGNATED)
    {
      gait_selection_ = new_gait_selection;
      gait_change_flag_ = true;
    }
  }
}

////////////////////////////////////////////////////////////////////////////////////////////////////////////////////////

<<<<<<< HEAD
void StateController::cruiseControlCallback(const std_msgs::Int8 &input)
=======
void StateController::cruiseControlCallback(const std_msgs::Int8& input)
>>>>>>> 16b17829
{
  if (robot_state_ == RUNNING)
  {
    CruiseControlMode new_cruise_control_mode = static_cast<CruiseControlMode>(int(input.data));
    if (new_cruise_control_mode != cruise_control_mode_)
    {
      cruise_control_mode_ = new_cruise_control_mode;
      if (new_cruise_control_mode == CRUISE_CONTROL_ON)
      {
        cruise_control_end_time_ = ros::Time::now().toSec() + params_.cruise_control_time_limit.data;
        if (params_.force_cruise_velocity.data)
        {
          // Set cruise velocity according to parameters
          linear_cruise_velocity_[0] = params_.linear_cruise_velocity.data["x"] * params_.body_velocity_scaler.data;
          linear_cruise_velocity_[1] = params_.linear_cruise_velocity.data["y"] * params_.body_velocity_scaler.data;
          angular_cruise_velocity_ = params_.angular_cruise_velocity.data * params_.body_velocity_scaler.data;
        }
        else
        {
          // Save current velocity input as cruise input
          linear_cruise_velocity_ = linear_velocity_input_;
          angular_cruise_velocity_ = angular_velocity_input_;
        }
        ROS_INFO("\nCruise control ON - Input velocity set to constant: Linear(X:Y): %f:%f, Angular(Z): %f\n",
                 linear_cruise_velocity_[0], linear_cruise_velocity_[1], angular_cruise_velocity_);
      }
      else if (new_cruise_control_mode == CRUISE_CONTROL_EXTERNAL)
      {
        ROS_INFO("\nCruise control EXTERNAL - Input velocity set by external node.\n");
      }
      else if (new_cruise_control_mode == CRUISE_CONTROL_OFF)
      {
        ROS_INFO("\nCruise control OFF - Input velocity set by user.\n");
      }
    }
  }
}

////////////////////////////////////////////////////////////////////////////////////////////////////////////////////////

<<<<<<< HEAD
void StateController::plannerModeCallback(const std_msgs::Int8 &input)
=======
void StateController::plannerModeCallback(const std_msgs::Int8& input)
>>>>>>> 16b17829
{
  if (robot_state_ == RUNNING)
  {
    PlannerMode new_planner_mode = static_cast<PlannerMode>(int(input.data));
    if (new_planner_mode != planner_mode_)
    {
      planner_mode_ = new_planner_mode;
      if (planner_mode_ == PLANNER_MODE_ON)
      {
        ROS_INFO("\nPlanner mode ON. System will start executing plan published from planner.\n");
        plan_step_ = 0;
      }
      else
      {
        ROS_INFO("\nPlanner mode OFF. ???.\n");
      }
    }
  }
}

////////////////////////////////////////////////////////////////////////////////////////////////////////////////////////

<<<<<<< HEAD
void StateController::primaryLegSelectionCallback(const std_msgs::Int8 &input)
=======
void StateController::primaryLegSelectionCallback(const std_msgs::Int8& input)
>>>>>>> 16b17829
{
  if (robot_state_ == RUNNING)
  {
    LegDesignation new_primary_leg_selection = static_cast<LegDesignation>(input.data);
    if (primary_leg_selection_ != new_primary_leg_selection)
    {
      primary_leg_selection_ = new_primary_leg_selection;
      if (new_primary_leg_selection != LEG_UNDESIGNATED)
      {
        primary_leg_ = model_->getLegByIDNumber(primary_leg_selection_);
        ROS_INFO("\n%s leg selected for primary control.\n", primary_leg_->getIDName().c_str());
      }
      else
      {
        ROS_INFO("\nNo leg currently selected for primary control.\n");
      }
    }
  }
}

////////////////////////////////////////////////////////////////////////////////////////////////////////////////////////

<<<<<<< HEAD
void StateController::secondaryLegSelectionCallback(const std_msgs::Int8 &input)
=======
void StateController::secondaryLegSelectionCallback(const std_msgs::Int8& input)
>>>>>>> 16b17829
{
  if (robot_state_ == RUNNING)
  {
    LegDesignation new_secondary_leg_selection = static_cast<LegDesignation>(input.data);
    if (secondary_leg_selection_ != new_secondary_leg_selection)
    {
      secondary_leg_selection_ = new_secondary_leg_selection;
      if (new_secondary_leg_selection != LEG_UNDESIGNATED)
      {
        secondary_leg_ = model_->getLegByIDNumber(secondary_leg_selection_);
        ROS_INFO("\n%s leg selected for secondary control.\n", secondary_leg_->getIDName().c_str());
      }
      else
      {
        ROS_INFO("\nNo leg currently selected for secondary control.\n");
      }
    }
  }
}

////////////////////////////////////////////////////////////////////////////////////////////////////////////////////////

<<<<<<< HEAD
void StateController::primaryLegStateCallback(const std_msgs::Int8 &input)
=======
void StateController::primaryLegStateCallback(const std_msgs::Int8& input)
>>>>>>> 16b17829
{
  if (robot_state_ == RUNNING && !transition_state_flag_)
  {
    LegState newPrimaryLegState = static_cast<LegState>(int(input.data));
    if (newPrimaryLegState != primary_leg_state_)
    {
      if (primary_leg_selection_ == LEG_UNDESIGNATED)
      {
        ROS_INFO("\nCannot toggle primary leg state as no leg is currently selected as primary."
                 "\nPress left bumper to select a leg and try again.\n");
      }
      else if (toggle_secondary_leg_state_)
      {
        ROS_INFO_THROTTLE(THROTTLE_PERIOD, "\nCannot toggle primary leg state as secondary leg is currently "
                          "transitioning states.\nPlease wait and try again.\n");
      }
      else
      {
        primary_leg_state_ = newPrimaryLegState;
        toggle_primary_leg_state_ = true;
      }
    }
  }
}

////////////////////////////////////////////////////////////////////////////////////////////////////////////////////////

<<<<<<< HEAD
void StateController::secondaryLegStateCallback(const std_msgs::Int8 &input)
=======
void StateController::secondaryLegStateCallback(const std_msgs::Int8& input)
>>>>>>> 16b17829
{
  if (robot_state_ == RUNNING && !transition_state_flag_)
  {
    LegState newSecondaryLegState = static_cast<LegState>(int(input.data));
    if (newSecondaryLegState != secondary_leg_state_)
    {
      if (secondary_leg_selection_ == LEG_UNDESIGNATED)
      {
        ROS_INFO("\nCannot toggle secondary leg state as no leg is currently selected as secondary."
                 "\nPress right bumper to select a leg and try again.\n");
      }
      else if (toggle_primary_leg_state_)
      {
        ROS_INFO_THROTTLE(THROTTLE_PERIOD, "\nCannot toggle secondary leg state as primary leg is currently "
                          "transitioning states.\nPlease wait and try again.\n");
      }
      else
      {
        secondary_leg_state_ = newSecondaryLegState;
        toggle_secondary_leg_state_ = true;
      }
    }
  }
}

////////////////////////////////////////////////////////////////////////////////////////////////////////////////////////

<<<<<<< HEAD
void StateController::primaryTipVelocityInputCallback(const geometry_msgs::Point &input)
=======
void StateController::primaryTipVelocityInputCallback(const geometry_msgs::Point& input)
>>>>>>> 16b17829
{
  primary_tip_velocity_input_ = Eigen::Vector3d(input.x, input.y, input.z);
}

////////////////////////////////////////////////////////////////////////////////////////////////////////////////////////

<<<<<<< HEAD
void StateController::secondaryTipVelocityInputCallback(const geometry_msgs::Point &input)
=======
void StateController::secondaryTipVelocityInputCallback(const geometry_msgs::Point& input)
>>>>>>> 16b17829
{
  secondary_tip_velocity_input_ = Eigen::Vector3d(input.x, input.y, input.z);
}

////////////////////////////////////////////////////////////////////////////////////////////////////////////////////////

void StateController::arTipPoseInputCallback(const geometry_msgs::Pose &input)
{
  ar_pose_input_.position_ = Eigen::Vector3d(input.position.x, input.position.y, input.position.z);
  ar_pose_input_.rotation_ = Eigen::Quaterniond(input.orientation.w, input.orientation.x, input.orientation.y, input.orientation.z);
}

////////////////////////////////////////////////////////////////////////////////////////////////////////////////////////

void StateController::alTipPoseInputCallback(const geometry_msgs::Pose &input)
{
  al_pose_input_.position_ = Eigen::Vector3d(input.position.x, input.position.y, input.position.z);
  al_pose_input_.rotation_ = Eigen::Quaterniond(input.orientation.w, input.orientation.x, input.orientation.y, input.orientation.z);
}

////////////////////////////////////////////////////////////////////////////////////////////////////////////////////////

<<<<<<< HEAD
void StateController::parameterSelectionCallback(const std_msgs::Int8 &input)
=======
void StateController::parameterSelectionCallback(const std_msgs::Int8& input)
>>>>>>> 16b17829
{
  if (robot_state_ == RUNNING)
  {
    ParameterSelection new_parameter_selection = static_cast<ParameterSelection>(int(input.data));
    if (new_parameter_selection != parameter_selection_)
    {
      parameter_selection_ = new_parameter_selection;
      if (parameter_selection_ != NO_PARAMETER_SELECTION)
      {
        dynamic_parameter_ = params_.adjustable_map[parameter_selection_]; // Pointer to adjustable parameter object
        ROS_INFO("\n%s parameter currently selected.\n", dynamic_parameter_->name.c_str());
      }
      else
      {
        ROS_INFO("\nNo parameter currently selected.\n");
      }
    }
  }
}

////////////////////////////////////////////////////////////////////////////////////////////////////////////////////////

<<<<<<< HEAD
void StateController::parameterAdjustCallback(const std_msgs::Int8 &input)
=======
void StateController::parameterAdjustCallback(const std_msgs::Int8& input)
>>>>>>> 16b17829
{
  if (robot_state_ == RUNNING)
  {
    int adjust_direction = input.data; // -1 || 0 || 1 (Decrease, no adjustment, increase)
    if (adjust_direction != 0.0 && !parameter_adjust_flag_ && parameter_selection_ != NO_PARAMETER_SELECTION)
    {
      double parameter_adjustment = dynamic_parameter_->adjust_step;
      if (sign(dynamic_parameter_->adjust_step) != sign(adjust_direction)) // If directions differ
      {
        parameter_adjustment *= -1; // Change direction
      }
      new_parameter_value_ = dynamic_parameter_->current_value + parameter_adjustment;
      new_parameter_value_ = clamped(new_parameter_value_,
                                     dynamic_parameter_->min_value,
                                     dynamic_parameter_->max_value);
      parameter_adjust_flag_ = true;
    }
  }
}

////////////////////////////////////////////////////////////////////////////////////////////////////////////////////////

<<<<<<< HEAD
void StateController::dynamicParameterCallback(syropod_highlevel_controller::DynamicConfig &config,
                                               const uint32_t &level)
=======
void StateController::dynamicParameterCallback(syropod_highlevel_controller::DynamicConfig& config,
                                               const uint32_t& level)
>>>>>>> 16b17829
{
  if (robot_state_ == RUNNING)
  {
    parameter_adjust_flag_ = true;
    if (config.step_frequency != params_.step_frequency.current_value)
    {
      dynamic_parameter_ = &params_.step_frequency;
      new_parameter_value_ = clamped(config.step_frequency,
                                     dynamic_parameter_->min_value,
                                     dynamic_parameter_->max_value);
      config.step_frequency = new_parameter_value_;
    }
    else if (config.swing_height != params_.swing_height.current_value)
    {
      dynamic_parameter_ = &params_.swing_height;
      new_parameter_value_ = clamped(config.swing_height,
                                     dynamic_parameter_->min_value,
                                     dynamic_parameter_->max_value);
      config.swing_height = new_parameter_value_;
    }
    else if (config.swing_width != params_.swing_width.current_value)
    {
      dynamic_parameter_ = &params_.swing_width;
      new_parameter_value_ = clamped(config.swing_width,
                                     dynamic_parameter_->min_value,
                                     dynamic_parameter_->max_value);
      config.swing_width = new_parameter_value_;
    }
    else if (config.step_depth != params_.step_depth.current_value)
    {
      dynamic_parameter_ = &params_.step_depth;
      new_parameter_value_ = clamped(config.step_depth,
                                     dynamic_parameter_->min_value,
                                     dynamic_parameter_->max_value);
      config.step_depth = new_parameter_value_;
    }
    else if (config.stance_span_modifier != params_.stance_span_modifier.current_value)
    {
      dynamic_parameter_ = &params_.stance_span_modifier;
      new_parameter_value_ = clamped(config.stance_span_modifier,
                                     dynamic_parameter_->min_value,
                                     dynamic_parameter_->max_value);
      config.stance_span_modifier = new_parameter_value_;
    }
    else if (config.virtual_mass != params_.virtual_mass.current_value)
    {
      dynamic_parameter_ = &params_.virtual_mass;
      new_parameter_value_ = clamped(config.virtual_mass,
                                     dynamic_parameter_->min_value,
                                     dynamic_parameter_->max_value);
      config.virtual_mass = new_parameter_value_;
    }
    else if (config.virtual_stiffness != params_.virtual_stiffness.current_value)
    {
      dynamic_parameter_ = &params_.virtual_stiffness;
      new_parameter_value_ = clamped(config.virtual_stiffness,
                                     dynamic_parameter_->min_value,
                                     dynamic_parameter_->max_value);
      config.virtual_stiffness = new_parameter_value_;
    }
    else if (config.virtual_damping_ratio != params_.virtual_damping_ratio.current_value)
    {
      dynamic_parameter_ = &params_.virtual_damping_ratio;
      new_parameter_value_ = clamped(config.virtual_damping_ratio,
                                     dynamic_parameter_->min_value,
                                     dynamic_parameter_->max_value);
      config.virtual_damping_ratio = new_parameter_value_;
    }
    else if (config.force_gain != params_.force_gain.current_value)
    {
      dynamic_parameter_ = &params_.force_gain;
      new_parameter_value_ = clamped(config.force_gain,
                                     dynamic_parameter_->min_value,
                                     dynamic_parameter_->max_value);
      config.force_gain = new_parameter_value_;
    }
    else
    {
      parameter_adjust_flag_ = false;
    }
    dynamic_reconfigure_server_->updateConfig(config);
  }
}

////////////////////////////////////////////////////////////////////////////////////////////////////////////////////////

<<<<<<< HEAD
void StateController::imuCallback(const sensor_msgs::Imu &data)
=======
void StateController::imuCallback(const sensor_msgs::Imu& data)
>>>>>>> 16b17829
{
  if (system_state_ != SUSPENDED && poser_ != NULL)
  {
    Eigen::Quaterniond orientation(data.orientation.w, data.orientation.x, data.orientation.y, data.orientation.z);
    Eigen::Vector3d angular_velocity(data.angular_velocity.x, data.angular_velocity.y, data.angular_velocity.z);
    Eigen::Vector3d linear_acceleration(data.linear_acceleration.x,
<<<<<<< HEAD
                                        data.linear_acceleration.y,
=======
                                        data.linear_acceleration.y, 
>>>>>>> 16b17829
                                        data.linear_acceleration.z);
    model_->setImuData(orientation, linear_acceleration, angular_velocity);
  }
}

////////////////////////////////////////////////////////////////////////////////////////////////////////////////////////

<<<<<<< HEAD
void StateController::jointStatesCallback(const sensor_msgs::JointState &joint_states)
=======
void StateController::jointStatesCallback(const sensor_msgs::JointState& joint_states)
>>>>>>> 16b17829
{
  bool get_effort_values = (joint_states.effort.size() != 0);
  bool get_velocity_values = (joint_states.velocity.size() != 0);

  // Iterate through message and assign found state values to joint objects
  for (uint i = 0; i < joint_states.name.size(); ++i)
  {
    std::string joint_name = joint_states.name[i];
    std::string leg_name = joint_name.substr(0, joint_name.find("_"));
    std::shared_ptr<Leg> leg = model_->getLegByIDName(leg_name);
    ROS_ASSERT(leg != NULL);
    std::shared_ptr<Joint> joint = leg->getJointByIDName(joint_name);
    ROS_ASSERT(joint != NULL);
    joint->current_position_ = joint_states.position[i];
    if (get_velocity_values)
    {
      joint->current_velocity_ = joint_states.velocity[i];
    }
    if (get_effort_values)
    {
      joint->current_effort_ = joint_states.effort[i];
      joint->desired_effort_ = joint->current_effort_; // HACK
    }
  }

  // Check if all joint positions have been received from topic
  if (!joint_positions_initialised_)
  {
    joint_positions_initialised_ = true;
    for (leg_it_ = model_->getLegContainer()->begin(); leg_it_ != model_->getLegContainer()->end(); ++leg_it_)
    {
      std::shared_ptr<Leg> leg = leg_it_->second;
      JointContainer::iterator joint_it;
      for (joint_it = leg->getJointContainer()->begin(); joint_it != leg->getJointContainer()->end(); ++joint_it)
      {
        std::shared_ptr<Joint> joint = joint_it->second;
        if (joint->current_position_ == UNASSIGNED_VALUE)
        {
          joint_positions_initialised_ = false;
        }
      }
    }
  }
}

////////////////////////////////////////////////////////////////////////////////////////////////////////////////////////

<<<<<<< HEAD
void StateController::tipStatesCallback(const syropod_highlevel_controller::TipState &tip_states)
=======
void StateController::tipStatesCallback(const syropod_highlevel_controller::TipState& tip_states)
>>>>>>> 16b17829
{
  bool get_wrench_values = tip_states.wrench.size() > 0;
  bool get_step_plane_values = tip_states.step_plane.size() > 0;
  
  // Iterate through message and assign found contact proximity value to leg objects
  std::string error_string;
  for (uint i = 0; i < tip_states.name.size(); ++i)
  {
    std::string tip_name = tip_states.name[i];
    std::string leg_name = tip_name.substr(0, tip_name.find("_"));
    std::shared_ptr<Leg> leg = model_->getLegByIDName(leg_name);
    ROS_ASSERT(leg != NULL);
    std::shared_ptr<LegStepper> leg_stepper = leg->getLegStepper();
    if (get_wrench_values)
    {
      Eigen::Vector3d tip_force(tip_states.wrench[i].force.x,
                                tip_states.wrench[i].force.y,
                                tip_states.wrench[i].force.z);
      Eigen::Vector3d tip_torque(tip_states.wrench[i].torque.x,
                                 tip_states.wrench[i].torque.y,
                                 tip_states.wrench[i].torque.z);
      if (leg_stepper != NULL)
      {
        leg_stepper->setTouchdownDetection(true);
      }
      leg->setTipForceMeasured(tip_force);
      leg->setTipTorqueMeasured(tip_torque);
      leg->touchdownDetection();
    }
    if (get_step_plane_values)
    {
      if (leg_stepper != NULL)
      {
        leg_stepper->setTouchdownDetection(true);
      }
      if (tip_states.step_plane[i].z != UNASSIGNED_VALUE)
      {
        // From step plane representation calculate position and orientation of plane relative to tip frame
        Eigen::Vector3d step_plane_position(tip_states.step_plane[i].z, 0.0, 0.0);
        Eigen::Vector3d step_plane_normal(tip_states.step_plane[i].x, tip_states.step_plane[i].y, -1.0);
<<<<<<< HEAD
        Eigen::Quaterniond step_plane_orientation = Eigen::Quaterniond::FromTwoVectors(Eigen::Vector3d(0, 0, 1.0),
                                                                                       -step_plane_normal);

=======
        Eigen::Quaterniond step_plane_orientation =  Eigen::Quaterniond::FromTwoVectors(Eigen::Vector3d(0,0,1.0),
                                                                                        -step_plane_normal);
        
>>>>>>> 16b17829
        // Transform into robot frame and store
        Pose step_plane_pose = leg->getTip()->getPoseRobotFrame(Pose(step_plane_position, step_plane_orientation));
        leg->setStepPlanePose(step_plane_pose); 
      }
      else
      {
        leg->setStepPlanePose(Pose::Undefined()); 
        error_string += stringFormat("\nLost contact with tip range sensor/s of leg %s.\n", leg_name.c_str());
      }
    }
  }
  if (!error_string.empty())
  {
    ROS_ERROR_THROTTLE(THROTTLE_PERIOD, "%s", error_string.c_str());
  }
}

////////////////////////////////////////////////////////////////////////////////////////////////////////////////////////

<<<<<<< HEAD
void StateController::targetConfigurationCallback(const sensor_msgs::JointState &target_configuration)
=======
void StateController::targetConfigurationCallback(const sensor_msgs::JointState& target_configuration)
>>>>>>> 16b17829
{
  poser_->setTargetConfiguration(target_configuration);
  target_configuration_acquired_ = true;
}
  
////////////////////////////////////////////////////////////////////////////////////////////////////////////////////////

<<<<<<< HEAD
////////////////////////////////////////////////////////////////////////////////////////////////////////////////////////

void StateController::targetBodyPoseCallback(const geometry_msgs::Pose &target_body_pose)
=======
void StateController::targetBodyPoseCallback(const geometry_msgs::Pose& target_body_pose)
>>>>>>> 16b17829
{
  for (leg_it_ = model_->getLegContainer()->begin(); leg_it_ != model_->getLegContainer()->end(); ++leg_it_)
  {
    std::shared_ptr<Leg> leg = leg_it_->second;
    std::shared_ptr<LegStepper> leg_stepper = leg->getLegStepper();
    std::shared_ptr<LegPoser> leg_poser = leg->getLegPoser();
    leg_poser->setTargetTipPose(Pose::Undefined());
  }
  poser_->setTargetBodyPose(Pose(target_body_pose));
  target_body_pose_acquired_ = true;
}

////////////////////////////////////////////////////////////////////////////////////////////////////////////////////////

<<<<<<< HEAD
void StateController::targetTipPoseCallback(const syropod_highlevel_controller::TargetTipPose &msg)
=======
void StateController::targetTipPoseCallback(const syropod_highlevel_controller::TargetTipPose& msg)
>>>>>>> 16b17829
{
  if (robot_state_ == RUNNING)
  {
    for (uint i = 0; i < msg.name.size(); ++i)
    {
      std::shared_ptr<Leg> leg = model_->getLegByIDName(msg.name[i]);
      if (leg != NULL)
      {
        std::shared_ptr<LegStepper> leg_stepper = leg->getLegStepper();
        std::shared_ptr<LegPoser> leg_poser = leg->getLegPoser();

        if (leg->getIDName() == msg.name[i])
        {
          bool is_external_target = !msg.target.empty() && Pose(msg.target[i].pose) != Pose::Undefined();
          bool is_external_default = !msg.stance.empty() && Pose(msg.stance[i].pose) != Pose::Undefined();
          
          // Create external target from message and send to walk/pose controller depending on walk state
          if (is_external_target)
          {
            ExternalTarget external_target;
            external_target.pose_ = Pose(msg.target[i].pose);
            bool swing_clearance = msg.swing_clearance.size() > 0.0;
            external_target.swing_clearance_ = swing_clearance ? msg.swing_clearance[i] : 0.0;
            external_target.time_ = msg.target[i].header.stamp;
            external_target.frame_id_ = msg.target[i].header.frame_id;
            external_target.transform_ = Pose::Identity(); // Correctly set from tf tree in main loop
            external_target.defined_ = true;
            if (walker_->getWalkState() != STOPPED)
            {
              leg_stepper->setExternalTarget(external_target);
            }
            else
            {
              leg_poser->setExternalTarget(external_target);
              target_tip_pose_acquired_ = true;
            }
          }
          
          // Create external default from message and send to walk/ controller if walking
          if (is_external_default && walker_->getWalkState() != STOPPED)
          {
            ExternalTarget external_default;
            external_default.pose_ = Pose(msg.stance[i].pose);
            external_default.swing_clearance_ = 0.0;
            external_default.time_ = msg.stance[i].header.stamp;
            external_default.frame_id_ = msg.stance[i].header.frame_id;
            external_default.transform_ = Pose::Identity(); // Correctly set from tf tree in main loop
            external_default.defined_ = true;
            leg_stepper->setExternalDefault(external_default);
          }
        }
      }
      else
      {
        ROS_ERROR("\nRequested target tip pose for leg '%s' failed. Leg '%s' does not exist in model.\n",
                  msg.name[i].c_str(), msg.name[i].c_str());
        return;
      }
    }
  }
}

////////////////////////////////////////////////////////////////////////////////////////////////////////////////////////

void StateController::initParameters(void)
{
 // Control parameters
  params_.time_delta.init("time_delta");
  params_.imu_posing.init("imu_posing");
  params_.auto_posing.init("auto_posing");
  params_.rough_terrain_mode.init("rough_terrain_mode");
  params_.manual_posing.init("manual_posing");
  params_.inclination_posing.init("inclination_posing");
  params_.admittance_control.init("admittance_control");

  // Hardware interface parameters
  params_.individual_control_interface.init("individual_control_interface");
  params_.combined_control_interface.init("combined_control_interface");

  // Model parameters
  params_.syropod_type.init("syropod_type");
  params_.leg_id.init("leg_id");
  params_.joint_id.init("joint_id");
  params_.link_id.init("link_id");
  params_.leg_DOF.init("leg_DOF");
  params_.clamp_joint_positions.init("clamp_joint_positions");
  params_.clamp_joint_velocities.init("clamp_joint_velocities");
  params_.ignore_IK_warnings.init("ignore_IK_warnings");

  // Walk controller parameters
  params_.gait_type.init("gait_type");
  params_.body_clearance.init("body_clearance");
  params_.step_frequency.init("step_frequency");
  params_.swing_height.init("swing_height");
  params_.swing_width.init("swing_width");
  params_.step_depth.init("step_depth");
  params_.stance_span_modifier.init("stance_span_modifier");
  params_.velocity_input_mode.init("velocity_input_mode");
  params_.body_velocity_scaler.init("body_velocity_scaler");
  params_.force_cruise_velocity.init("force_cruise_velocity");
  params_.linear_cruise_velocity.init("linear_cruise_velocity");
  params_.angular_cruise_velocity.init("angular_cruise_velocity");
  params_.cruise_control_time_limit.init("cruise_control_time_limit");
  params_.overlapping_walkspaces.init("overlapping_walkspaces");
  params_.force_normal_touchdown.init("force_normal_touchdown");
  params_.gravity_aligned_tips.init("gravity_aligned_tips");
  params_.liftoff_threshold.init("liftoff_threshold");
  params_.touchdown_threshold.init("touchdown_threshold");

  // Pose controller parameters
  params_.auto_pose_type.init("auto_pose_type");
  params_.start_up_sequence.init("start_up_sequence");
  params_.time_to_start.init("time_to_start");
  params_.rotation_pid_gains.init("rotation_pid_gains");
  params_.max_translation.init("max_translation");
  params_.max_translation_velocity.init("max_translation_velocity");
  params_.max_rotation.init("max_rotation");
  params_.max_rotation_velocity.init("max_rotation_velocity");
  params_.leg_manipulation_mode.init("leg_manipulation_mode");

  // Admittance controller parameters
  params_.dynamic_stiffness.init("dynamic_stiffness");
  params_.use_joint_effort.init("use_joint_effort");
  params_.integrator_step_time.init("integrator_step_time");
  params_.virtual_mass.init("virtual_mass");
  params_.virtual_stiffness.init("virtual_stiffness");
  params_.load_stiffness_scaler.init("load_stiffness_scaler");
  params_.swing_stiffness_scaler.init("swing_stiffness_scaler");
  params_.virtual_damping_ratio.init("virtual_damping_ratio");
  params_.force_gain.init("force_gain");

  // Debug Parameters
  params_.debug_rviz.init("debug_rviz");
  params_.console_verbosity.init("console_verbosity");
  params_.debug_moveToJointPosition.init("debug_move_to_joint_position");
  params_.debug_stepToPosition.init("debug_step_to_position");
  params_.debug_swing_trajectory.init("debug_swing_trajectory");
  params_.debug_stance_trajectory.init("debug_stance_trajectory");
  params_.debug_execute_sequence.init("debug_execute_sequence");
  params_.debug_workspace_calc.init("debug_workspace_calculations");
  params_.debug_IK.init("debug_ik");

  // Init all joint and link parameters per leg
  if (params_.leg_id.initialised && params_.joint_id.initialised && params_.link_id.initialised)
  {
    std::vector<std::string>::iterator leg_name_it;
    std::vector<std::string> leg_ids = params_.leg_id.data;
    int leg_id_num = 0;
    for (leg_name_it = leg_ids.begin(); leg_name_it != leg_ids.end(); ++leg_name_it, ++leg_id_num)
    {
      std::string leg_id_name = *leg_name_it;
      params_.leg_stance_positions[leg_id_num].init(leg_id_name + "_stance_position");
      params_.link_parameters[leg_id_num][0].init(leg_id_name + "_base_link_parameters");
      uint joint_count = params_.leg_DOF.data[leg_id_name];

      if (joint_count > params_.joint_id.data.size() || joint_count > params_.link_id.data.size() + 1)
      {
        ROS_FATAL("\nModel initialisation error for leg %s: Insufficient joint or link id's for defined DOF (%d).\n",
                  leg_id_name.c_str(), joint_count);
        ros::shutdown();
      }
      else
      {
        for (uint i = 1; i < joint_count + 1; ++i)
        {
          std::string link_name = params_.link_id.data[i];
          std::string joint_name = params_.joint_id.data[i - 1];
          std::string link_parameter_name = leg_id_name + "_" + link_name + "_link_parameters";
          std::string joint_parameter_name = leg_id_name + "_" + joint_name + "_joint_parameters";
          params_.link_parameters[leg_id_num][i].init(link_parameter_name);
          params_.joint_parameters[leg_id_num][i - 1].init(joint_parameter_name);
        }
      }
    }
  }

   // Generate adjustable parameter map for parameter adjustment selection
  params_.adjustable_map.insert(AdjustableMapType::value_type(STEP_FREQUENCY, &params_.step_frequency));
  params_.adjustable_map.insert(AdjustableMapType::value_type(SWING_HEIGHT, &params_.swing_height));
  params_.adjustable_map.insert(AdjustableMapType::value_type(SWING_WIDTH, &params_.swing_width));
  params_.adjustable_map.insert(AdjustableMapType::value_type(STEP_DEPTH, &params_.step_depth));
  params_.adjustable_map.insert(AdjustableMapType::value_type(STANCE_SPAN_MODIFIER, &params_.stance_span_modifier));
  params_.adjustable_map.insert(AdjustableMapType::value_type(VIRTUAL_MASS, &params_.virtual_mass));
  params_.adjustable_map.insert(AdjustableMapType::value_type(VIRTUAL_STIFFNESS, &params_.virtual_stiffness));
  params_.adjustable_map.insert(AdjustableMapType::value_type(VIRTUAL_DAMPING, &params_.virtual_damping_ratio));
  params_.adjustable_map.insert(AdjustableMapType::value_type(FORCE_GAIN, &params_.force_gain));

  // Dynamic reconfigure server and callback setup
  dynamic_reconfigure_server_ = new dynamic_reconfigure::Server<syropod_highlevel_controller::DynamicConfig>(mutex_);
  dynamic_reconfigure::Server<syropod_highlevel_controller::DynamicConfig>::CallbackType callback_type;
  callback_type = boost::bind(&StateController::dynamicParameterCallback, this, _1, _2);
  dynamic_reconfigure_server_->setCallback(callback_type);

  // Set min/max/default values for dynamic reconfigure server
  syropod_highlevel_controller::DynamicConfig config_max, config_min, config_default;
  config_max.step_frequency = params_.step_frequency.max_value;
  config_min.step_frequency = params_.step_frequency.min_value;
  config_default.step_frequency = params_.step_frequency.default_value;
  config_max.swing_height = params_.swing_height.max_value;
  config_min.swing_height = params_.swing_height.min_value;
  config_default.swing_height = params_.swing_height.default_value;
  config_max.swing_width = params_.swing_width.max_value;
  config_min.swing_width = params_.swing_width.min_value;
  config_default.swing_width = params_.swing_width.default_value;
  config_max.step_depth = params_.step_depth.max_value;
  config_min.step_depth = params_.step_depth.min_value;
  config_default.step_depth = params_.step_depth.default_value;
  config_max.stance_span_modifier = params_.stance_span_modifier.max_value;
  config_min.stance_span_modifier = params_.stance_span_modifier.min_value;
  config_default.stance_span_modifier = params_.stance_span_modifier.default_value;
  config_max.virtual_mass = params_.virtual_mass.max_value;
  config_min.virtual_mass = params_.virtual_mass.min_value;
  config_default.virtual_mass = params_.virtual_mass.default_value;
  config_max.virtual_stiffness = params_.virtual_stiffness.max_value;
  config_min.virtual_stiffness = params_.virtual_stiffness.min_value;
  config_default.virtual_stiffness = params_.virtual_stiffness.default_value;
  config_max.virtual_damping_ratio = params_.virtual_damping_ratio.max_value;
  config_min.virtual_damping_ratio = params_.virtual_damping_ratio.min_value;
  config_default.virtual_damping_ratio = params_.virtual_damping_ratio.default_value;
  config_max.force_gain = params_.force_gain.max_value;
  config_min.force_gain = params_.force_gain.min_value;
  config_default.force_gain = params_.force_gain.default_value;

  dynamic_reconfigure_server_->setConfigMax(config_max);
  dynamic_reconfigure_server_->setConfigMin(config_min);
  dynamic_reconfigure_server_->setConfigDefault(config_default);
  dynamic_reconfigure_server_->updateConfig(config_default);

  initGaitParameters(GAIT_UNDESIGNATED);
  initAutoPoseParameters();
}

////////////////////////////////////////////////////////////////////////////////////////////////////////////////////////

<<<<<<< HEAD
void StateController::initGaitParameters(const GaitDesignation &gait_selection)
{
  switch (gait_selection)
  {
  case (TRIPOD_GAIT):
    params_.gait_type.data = "tripod_gait";
    break;
  case (RIPPLE_GAIT):
    params_.gait_type.data = "ripple_gait";
    break;
  case (WAVE_GAIT):
    params_.gait_type.data = "wave_gait";
    break;
  case (AMBLE_GAIT):
    params_.gait_type.data = "amble_gait";
    break;
  case (GAIT_UNDESIGNATED):
    params_.gait_type.init("gait_type");
    break;
  default:
    break;
=======
void StateController::initGaitParameters(const GaitDesignation& gait_selection)
{
  switch (gait_selection)
  {
    case (TRIPOD_GAIT):
      params_.gait_type.data = "tripod_gait";
      break;
    case (RIPPLE_GAIT):
      params_.gait_type.data = "ripple_gait";
      break;
    case (WAVE_GAIT):
      params_.gait_type.data = "wave_gait";
      break;
    case (AMBLE_GAIT):
      params_.gait_type.data = "amble_gait";
      break;
    case (GAIT_UNDESIGNATED):
      params_.gait_type.init("gait_type");
      break;
    default:
      break;
>>>>>>> 16b17829
  }

  std::string base_gait_parameters_name = "/syropod/gait_parameters/";
  params_.stance_phase.init("stance_phase", base_gait_parameters_name + params_.gait_type.data + "/");
  params_.swing_phase.init("swing_phase", base_gait_parameters_name + params_.gait_type.data + "/");
  params_.phase_offset.init("phase_offset", base_gait_parameters_name + params_.gait_type.data + "/");
  params_.offset_multiplier.init("offset_multiplier", base_gait_parameters_name + params_.gait_type.data + "/");
}

////////////////////////////////////////////////////////////////////////////////////////////////////////////////////////

void StateController::initAutoPoseParameters(void)
{
  std::string base_auto_pose_parameters_name = "/syropod/auto_pose_parameters/";
  if (params_.auto_pose_type.data == "auto")
  {
    base_auto_pose_parameters_name += (params_.gait_type.data + "_pose/");
  }
  else
  {
    base_auto_pose_parameters_name += (params_.auto_pose_type.data + "/");
  }

  params_.pose_frequency.init("pose_frequency", base_auto_pose_parameters_name);
  params_.pose_phase_length.init("pose_phase_length", base_auto_pose_parameters_name);
  params_.pose_phase_starts.init("pose_phase_starts", base_auto_pose_parameters_name);
  params_.pose_phase_ends.init("pose_phase_ends", base_auto_pose_parameters_name);
  params_.pose_negation_phase_starts.init("pose_negation_phase_starts", base_auto_pose_parameters_name);
  params_.pose_negation_phase_ends.init("pose_negation_phase_ends", base_auto_pose_parameters_name);
  params_.negation_transition_ratio.init("negation_transition_ratio", base_auto_pose_parameters_name);
  params_.x_amplitudes.init("x_amplitudes", base_auto_pose_parameters_name);
  params_.y_amplitudes.init("y_amplitudes", base_auto_pose_parameters_name);
  params_.z_amplitudes.init("z_amplitudes", base_auto_pose_parameters_name);
  params_.gravity_amplitudes.init("gravity_amplitudes", base_auto_pose_parameters_name);
  params_.roll_amplitudes.init("roll_amplitudes", base_auto_pose_parameters_name);
  params_.pitch_amplitudes.init("pitch_amplitudes", base_auto_pose_parameters_name);
  params_.yaw_amplitudes.init("yaw_amplitudes", base_auto_pose_parameters_name);
}

////////////////////////////////////////////////////////////////////////////////////////////////////////////////////////<|MERGE_RESOLUTION|>--- conflicted
+++ resolved
@@ -63,10 +63,6 @@
                                                 &StateController::parameterSelectionCallback, this);
   parameter_adjustment_subscriber_ = n.subscribe("syropod_remote/parameter_adjustment", 1,
                                                  &StateController::parameterAdjustCallback, this);
-<<<<<<< HEAD
-=======
-
->>>>>>> 16b17829
   // Hexapod Leg Manipulation topic subscriptions
   ar_tip_pose_subscriber_ = n.subscribe("/syropod_manipulation/AR/Pose", 1, &StateController::arTipPoseInputCallback, this);
   al_tip_pose_subscriber_ = n.subscribe("/syropod_manipulation/AL/Pose", 1, &StateController::alTipPoseInputCallback, this);
@@ -117,11 +113,7 @@
   }
 }
 
-<<<<<<< HEAD
-////////////////////////////////////////////////////////////////////////////////////////////////////////////////////////
-=======
-///////////////////////////////////////////////////////////////////////////////////////////////////////////////////////
->>>>>>> 16b17829
+////////////////////////////////////////////////////////////////////////////////////////////////////////////////////////
 
 StateController::~StateController(void)
 {
@@ -154,13 +146,7 @@
   walker_->init();
   poser_ = std::allocate_shared<PoseController>(Eigen::aligned_allocator<PoseController>(), model_, params_);
   poser_->init();
-<<<<<<< HEAD
-  admittance_ =
-      std::allocate_shared<AdmittanceController>(Eigen::aligned_allocator<AdmittanceController>(), model_, params_);
-=======
-  admittance_ = 
-    std::allocate_shared<AdmittanceController>(Eigen::aligned_allocator<AdmittanceController>(), model_, params_);
->>>>>>> 16b17829
+  admittance_ = std::allocate_shared<AdmittanceController>(Eigen::aligned_allocator<AdmittanceController>(), model_, params_);
 
   robot_state_ = UNKNOWN;
 
@@ -203,10 +189,7 @@
 }
 
 ////////////////////////////////////////////////////////////////////////////////////////////////////////////////////////
-<<<<<<< HEAD
-
-=======
->>>>>>> 16b17829
+
 void StateController::transitionRobotState(void)
 {
   // UNKNOWN -> OFF/PACKED/READY/RUNNING
@@ -475,19 +458,9 @@
     walker_->generateLimits(new_step_cycle, &max_linear_speed_map, &max_angular_speed_map);
     walker_->setLinearSpeedLimitMap(max_linear_speed_map);
     walker_->setAngularSpeedLimitMap(max_angular_speed_map);
-<<<<<<< HEAD
-    double max_linear_speed =
-        walker_->getLimit(linear_velocity_input_, angular_velocity_input_, max_linear_speed_map);
-    double max_angular_speed =
-        walker_->getLimit(linear_velocity_input_, angular_velocity_input_, max_angular_speed_map);
-
-=======
-    double max_linear_speed = 
-      walker_->getLimit(linear_velocity_input_, angular_velocity_input_, max_linear_speed_map);
-    double max_angular_speed = 
-      walker_->getLimit(linear_velocity_input_, angular_velocity_input_, max_angular_speed_map);
-    
->>>>>>> 16b17829
+    double max_linear_speed = walker_->getLimit(linear_velocity_input_, angular_velocity_input_, max_linear_speed_map);
+    double max_angular_speed = walker_->getLimit(linear_velocity_input_, angular_velocity_input_, max_angular_speed_map);
+
     // Generate target velocities to achieve before changing step frequency
     Eigen::Vector2d target_linear_velocity;
     double target_angular_velocity;
@@ -740,13 +713,7 @@
       try
       {
         geometry_msgs::TransformStamped target_transform;
-<<<<<<< HEAD
-        target_transform =
-            transform_buffer_.lookupTransform(frame_id, past, "walk_plane", ros::Time(0), fixed_frame_id_);
-=======
-        target_transform = 
-          transform_buffer_.lookupTransform(frame_id, past, "walk_plane", ros::Time(0), fixed_frame_id_);
->>>>>>> 16b17829
+        target_transform = transform_buffer_.lookupTransform(frame_id, past, "walk_plane", ros::Time(0), fixed_frame_id_);
         external_target.transform_ = Pose(target_transform.transform);
         leg_stepper->setExternalTarget(external_target);
       }
@@ -765,13 +732,7 @@
       try
       {
         geometry_msgs::TransformStamped default_transform;
-<<<<<<< HEAD
-        default_transform =
-            transform_buffer_.lookupTransform(frame_id, past, "walk_plane", ros::Time(0), fixed_frame_id_);
-=======
-        default_transform = 
-          transform_buffer_.lookupTransform(frame_id, past, "walk_plane", ros::Time(0), fixed_frame_id_);
->>>>>>> 16b17829
+        default_transform = transform_buffer_.lookupTransform(frame_id, past, "walk_plane", ros::Time(0), fixed_frame_id_);
         external_target.transform_ = Pose(default_transform.transform);
         leg_stepper->setExternalDefault(external_target);
       }
@@ -790,13 +751,7 @@
       try
       {
         geometry_msgs::TransformStamped target_transform;
-<<<<<<< HEAD
-        target_transform =
-            transform_buffer_.lookupTransform("base_link", ros::Time(0), frame_id, past, fixed_frame_id_);
-=======
-        target_transform = 
-          transform_buffer_.lookupTransform("base_link", ros::Time(0), frame_id, past, fixed_frame_id_);
->>>>>>> 16b17829
+        target_transform = transform_buffer_.lookupTransform("base_link", ros::Time(0), frame_id, past, fixed_frame_id_);
         external_target.transform_ = Pose(target_transform.transform);
         leg_poser->setExternalTarget(external_target);
       }
@@ -1056,13 +1011,7 @@
       base_link_to_joint.transform.translation.x = joint_robot_frame.position_[0];
       base_link_to_joint.transform.translation.y = joint_robot_frame.position_[1];
       base_link_to_joint.transform.translation.z = joint_robot_frame.position_[2];
-<<<<<<< HEAD
-      Eigen::Quaterniond rotation =
-          joint_robot_frame.rotation_ * Eigen::AngleAxisd(joint->desired_position_, Eigen::Vector3d::UnitZ());
-=======
-      Eigen::Quaterniond rotation = 
-        joint_robot_frame.rotation_ * Eigen::AngleAxisd(joint->desired_position_, Eigen::Vector3d::UnitZ());
->>>>>>> 16b17829
+      Eigen::Quaterniond rotation = joint_robot_frame.rotation_ * Eigen::AngleAxisd(joint->desired_position_, Eigen::Vector3d::UnitZ());
       base_link_to_joint.transform.rotation.w = rotation.w();
       base_link_to_joint.transform.rotation.x = rotation.x();
       base_link_to_joint.transform.rotation.y = rotation.y();
@@ -1120,11 +1069,7 @@
 
 ////////////////////////////////////////////////////////////////////////////////////////////////////////////////////////
 
-<<<<<<< HEAD
 void StateController::systemStateCallback(const std_msgs::Int8 &input)
-=======
-void StateController::systemStateCallback(const std_msgs::Int8& input)
->>>>>>> 16b17829
 {
   new_system_state_ = static_cast<SystemState>(int(input.data));
   if (system_state_ != new_system_state_)
@@ -1139,11 +1084,7 @@
 
 ////////////////////////////////////////////////////////////////////////////////////////////////////////////////////////
 
-<<<<<<< HEAD
 void StateController::robotStateCallback(const std_msgs::Int8 &input)
-=======
-void StateController::robotStateCallback(const std_msgs::Int8& input)
->>>>>>> 16b17829
 {
   RobotState input_state = static_cast<RobotState>(int(input.data));
 
@@ -1173,11 +1114,7 @@
 
 ////////////////////////////////////////////////////////////////////////////////////////////////////////////////////////
 
-<<<<<<< HEAD
 void StateController::bodyVelocityInputCallback(const geometry_msgs::Twist &input)
-=======
-void StateController::bodyVelocityInputCallback(const geometry_msgs::Twist& input)
->>>>>>> 16b17829
 {
   if (robot_state_ == RUNNING)
   {
@@ -1192,11 +1129,7 @@
 
 ////////////////////////////////////////////////////////////////////////////////////////////////////////////////////////
 
-<<<<<<< HEAD
 void StateController::bodyPoseInputCallback(const geometry_msgs::Twist &input)
-=======
-void StateController::bodyPoseInputCallback(const geometry_msgs::Twist& input)
->>>>>>> 16b17829
 {
   if (robot_state_ == RUNNING)
   {
@@ -1206,15 +1139,9 @@
   }
 }
 
-<<<<<<< HEAD
 ////////////////////////////////////////////////////////////////////////////////////////////////////////////////////////
 
 void StateController::posingModeCallback(const std_msgs::Int8 &input)
-=======
-///////////////////////////////////////////////////////////////////////////////////////////////////////////////////////
-
-void StateController::posingModeCallback(const std_msgs::Int8& input)
->>>>>>> 16b17829
 {
   if (robot_state_ == RUNNING)
   {
@@ -1253,11 +1180,7 @@
 
 ////////////////////////////////////////////////////////////////////////////////////////////////////////////////////////
 
-<<<<<<< HEAD
 void StateController::poseResetCallback(const std_msgs::Int8 &input)
-=======
-void StateController::poseResetCallback(const std_msgs::Int8& input)
->>>>>>> 16b17829
 {
   if (system_state_ != SUSPENDED && poser_ != NULL)
   {
@@ -1270,11 +1193,7 @@
 
 ////////////////////////////////////////////////////////////////////////////////////////////////////////////////////////
 
-<<<<<<< HEAD
 void StateController::gaitSelectionCallback(const std_msgs::Int8 &input)
-=======
-void StateController::gaitSelectionCallback(const std_msgs::Int8& input)
->>>>>>> 16b17829
 {
   if (robot_state_ == RUNNING)
   {
@@ -1289,11 +1208,7 @@
 
 ////////////////////////////////////////////////////////////////////////////////////////////////////////////////////////
 
-<<<<<<< HEAD
 void StateController::cruiseControlCallback(const std_msgs::Int8 &input)
-=======
-void StateController::cruiseControlCallback(const std_msgs::Int8& input)
->>>>>>> 16b17829
 {
   if (robot_state_ == RUNNING)
   {
@@ -1334,11 +1249,7 @@
 
 ////////////////////////////////////////////////////////////////////////////////////////////////////////////////////////
 
-<<<<<<< HEAD
 void StateController::plannerModeCallback(const std_msgs::Int8 &input)
-=======
-void StateController::plannerModeCallback(const std_msgs::Int8& input)
->>>>>>> 16b17829
 {
   if (robot_state_ == RUNNING)
   {
@@ -1361,11 +1272,7 @@
 
 ////////////////////////////////////////////////////////////////////////////////////////////////////////////////////////
 
-<<<<<<< HEAD
 void StateController::primaryLegSelectionCallback(const std_msgs::Int8 &input)
-=======
-void StateController::primaryLegSelectionCallback(const std_msgs::Int8& input)
->>>>>>> 16b17829
 {
   if (robot_state_ == RUNNING)
   {
@@ -1388,11 +1295,7 @@
 
 ////////////////////////////////////////////////////////////////////////////////////////////////////////////////////////
 
-<<<<<<< HEAD
 void StateController::secondaryLegSelectionCallback(const std_msgs::Int8 &input)
-=======
-void StateController::secondaryLegSelectionCallback(const std_msgs::Int8& input)
->>>>>>> 16b17829
 {
   if (robot_state_ == RUNNING)
   {
@@ -1415,11 +1318,7 @@
 
 ////////////////////////////////////////////////////////////////////////////////////////////////////////////////////////
 
-<<<<<<< HEAD
 void StateController::primaryLegStateCallback(const std_msgs::Int8 &input)
-=======
-void StateController::primaryLegStateCallback(const std_msgs::Int8& input)
->>>>>>> 16b17829
 {
   if (robot_state_ == RUNNING && !transition_state_flag_)
   {
@@ -1447,11 +1346,7 @@
 
 ////////////////////////////////////////////////////////////////////////////////////////////////////////////////////////
 
-<<<<<<< HEAD
 void StateController::secondaryLegStateCallback(const std_msgs::Int8 &input)
-=======
-void StateController::secondaryLegStateCallback(const std_msgs::Int8& input)
->>>>>>> 16b17829
 {
   if (robot_state_ == RUNNING && !transition_state_flag_)
   {
@@ -1479,22 +1374,14 @@
 
 ////////////////////////////////////////////////////////////////////////////////////////////////////////////////////////
 
-<<<<<<< HEAD
 void StateController::primaryTipVelocityInputCallback(const geometry_msgs::Point &input)
-=======
-void StateController::primaryTipVelocityInputCallback(const geometry_msgs::Point& input)
->>>>>>> 16b17829
 {
   primary_tip_velocity_input_ = Eigen::Vector3d(input.x, input.y, input.z);
 }
 
 ////////////////////////////////////////////////////////////////////////////////////////////////////////////////////////
 
-<<<<<<< HEAD
 void StateController::secondaryTipVelocityInputCallback(const geometry_msgs::Point &input)
-=======
-void StateController::secondaryTipVelocityInputCallback(const geometry_msgs::Point& input)
->>>>>>> 16b17829
 {
   secondary_tip_velocity_input_ = Eigen::Vector3d(input.x, input.y, input.z);
 }
@@ -1517,11 +1404,7 @@
 
 ////////////////////////////////////////////////////////////////////////////////////////////////////////////////////////
 
-<<<<<<< HEAD
-void StateController::parameterSelectionCallback(const std_msgs::Int8 &input)
-=======
 void StateController::parameterSelectionCallback(const std_msgs::Int8& input)
->>>>>>> 16b17829
 {
   if (robot_state_ == RUNNING)
   {
@@ -1544,11 +1427,7 @@
 
 ////////////////////////////////////////////////////////////////////////////////////////////////////////////////////////
 
-<<<<<<< HEAD
-void StateController::parameterAdjustCallback(const std_msgs::Int8 &input)
-=======
 void StateController::parameterAdjustCallback(const std_msgs::Int8& input)
->>>>>>> 16b17829
 {
   if (robot_state_ == RUNNING)
   {
@@ -1571,13 +1450,8 @@
 
 ////////////////////////////////////////////////////////////////////////////////////////////////////////////////////////
 
-<<<<<<< HEAD
 void StateController::dynamicParameterCallback(syropod_highlevel_controller::DynamicConfig &config,
                                                const uint32_t &level)
-=======
-void StateController::dynamicParameterCallback(syropod_highlevel_controller::DynamicConfig& config,
-                                               const uint32_t& level)
->>>>>>> 16b17829
 {
   if (robot_state_ == RUNNING)
   {
@@ -1664,22 +1538,14 @@
 
 ////////////////////////////////////////////////////////////////////////////////////////////////////////////////////////
 
-<<<<<<< HEAD
 void StateController::imuCallback(const sensor_msgs::Imu &data)
-=======
-void StateController::imuCallback(const sensor_msgs::Imu& data)
->>>>>>> 16b17829
 {
   if (system_state_ != SUSPENDED && poser_ != NULL)
   {
     Eigen::Quaterniond orientation(data.orientation.w, data.orientation.x, data.orientation.y, data.orientation.z);
     Eigen::Vector3d angular_velocity(data.angular_velocity.x, data.angular_velocity.y, data.angular_velocity.z);
     Eigen::Vector3d linear_acceleration(data.linear_acceleration.x,
-<<<<<<< HEAD
                                         data.linear_acceleration.y,
-=======
-                                        data.linear_acceleration.y, 
->>>>>>> 16b17829
                                         data.linear_acceleration.z);
     model_->setImuData(orientation, linear_acceleration, angular_velocity);
   }
@@ -1687,11 +1553,7 @@
 
 ////////////////////////////////////////////////////////////////////////////////////////////////////////////////////////
 
-<<<<<<< HEAD
 void StateController::jointStatesCallback(const sensor_msgs::JointState &joint_states)
-=======
-void StateController::jointStatesCallback(const sensor_msgs::JointState& joint_states)
->>>>>>> 16b17829
 {
   bool get_effort_values = (joint_states.effort.size() != 0);
   bool get_velocity_values = (joint_states.velocity.size() != 0);
@@ -1739,11 +1601,7 @@
 
 ////////////////////////////////////////////////////////////////////////////////////////////////////////////////////////
 
-<<<<<<< HEAD
 void StateController::tipStatesCallback(const syropod_highlevel_controller::TipState &tip_states)
-=======
-void StateController::tipStatesCallback(const syropod_highlevel_controller::TipState& tip_states)
->>>>>>> 16b17829
 {
   bool get_wrench_values = tip_states.wrench.size() > 0;
   bool get_step_plane_values = tip_states.step_plane.size() > 0;
@@ -1784,15 +1642,9 @@
         // From step plane representation calculate position and orientation of plane relative to tip frame
         Eigen::Vector3d step_plane_position(tip_states.step_plane[i].z, 0.0, 0.0);
         Eigen::Vector3d step_plane_normal(tip_states.step_plane[i].x, tip_states.step_plane[i].y, -1.0);
-<<<<<<< HEAD
         Eigen::Quaterniond step_plane_orientation = Eigen::Quaterniond::FromTwoVectors(Eigen::Vector3d(0, 0, 1.0),
                                                                                        -step_plane_normal);
 
-=======
-        Eigen::Quaterniond step_plane_orientation =  Eigen::Quaterniond::FromTwoVectors(Eigen::Vector3d(0,0,1.0),
-                                                                                        -step_plane_normal);
-        
->>>>>>> 16b17829
         // Transform into robot frame and store
         Pose step_plane_pose = leg->getTip()->getPoseRobotFrame(Pose(step_plane_position, step_plane_orientation));
         leg->setStepPlanePose(step_plane_pose); 
@@ -1812,11 +1664,7 @@
 
 ////////////////////////////////////////////////////////////////////////////////////////////////////////////////////////
 
-<<<<<<< HEAD
 void StateController::targetConfigurationCallback(const sensor_msgs::JointState &target_configuration)
-=======
-void StateController::targetConfigurationCallback(const sensor_msgs::JointState& target_configuration)
->>>>>>> 16b17829
 {
   poser_->setTargetConfiguration(target_configuration);
   target_configuration_acquired_ = true;
@@ -1824,13 +1672,9 @@
   
 ////////////////////////////////////////////////////////////////////////////////////////////////////////////////////////
 
-<<<<<<< HEAD
 ////////////////////////////////////////////////////////////////////////////////////////////////////////////////////////
 
 void StateController::targetBodyPoseCallback(const geometry_msgs::Pose &target_body_pose)
-=======
-void StateController::targetBodyPoseCallback(const geometry_msgs::Pose& target_body_pose)
->>>>>>> 16b17829
 {
   for (leg_it_ = model_->getLegContainer()->begin(); leg_it_ != model_->getLegContainer()->end(); ++leg_it_)
   {
@@ -1845,11 +1689,7 @@
 
 ////////////////////////////////////////////////////////////////////////////////////////////////////////////////////////
 
-<<<<<<< HEAD
 void StateController::targetTipPoseCallback(const syropod_highlevel_controller::TargetTipPose &msg)
-=======
-void StateController::targetTipPoseCallback(const syropod_highlevel_controller::TargetTipPose& msg)
->>>>>>> 16b17829
 {
   if (robot_state_ == RUNNING)
   {
@@ -2084,7 +1924,6 @@
 
 ////////////////////////////////////////////////////////////////////////////////////////////////////////////////////////
 
-<<<<<<< HEAD
 void StateController::initGaitParameters(const GaitDesignation &gait_selection)
 {
   switch (gait_selection)
@@ -2106,29 +1945,6 @@
     break;
   default:
     break;
-=======
-void StateController::initGaitParameters(const GaitDesignation& gait_selection)
-{
-  switch (gait_selection)
-  {
-    case (TRIPOD_GAIT):
-      params_.gait_type.data = "tripod_gait";
-      break;
-    case (RIPPLE_GAIT):
-      params_.gait_type.data = "ripple_gait";
-      break;
-    case (WAVE_GAIT):
-      params_.gait_type.data = "wave_gait";
-      break;
-    case (AMBLE_GAIT):
-      params_.gait_type.data = "amble_gait";
-      break;
-    case (GAIT_UNDESIGNATED):
-      params_.gait_type.init("gait_type");
-      break;
-    default:
-      break;
->>>>>>> 16b17829
   }
 
   std::string base_gait_parameters_name = "/syropod/gait_parameters/";
