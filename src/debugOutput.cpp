#include "../include/simple_hexapod_controller/debugOutput.h"
#include <visualization_msgs/Marker.h>
#include <sensor_msgs/PointCloud2.h>
#include <sstream>

static Pose rotate90;

DebugOutput::DebugOutput()
{
#if defined(DEBUGDRAW)
  robotPublisher = n.advertise<visualization_msgs::Marker>("robot", 1);
  pointsPublisher = n.advertise<visualization_msgs::Marker>("points", 1);
  plotPublisher = n.advertise<visualization_msgs::Marker>("plot", 1);
  reset();
  rotate90.rotation = Quat(1,0,0,0); // Quat(sqrt(0.5), sqrt(0.5), 0, 0);
  rotate90.position = Vector3d(0,0,0);
#endif
}

void DebugOutput::drawRobot(const Vector3d &extents, const vector<Vector3d> &legPoints, const Vector4d &colour)
{
#if defined(DEBUGDRAW)
  visualization_msgs::Marker lineList;
  lineList.header.frame_id = "/my_frame";
  lineList.header.stamp = ros::Time::now();
  lineList.ns = "trajectory_polyline_" + to_string(robotID);
  lineList.action = visualization_msgs::Marker::ADD;
  lineList.pose.orientation.x = 0.0;
  lineList.pose.orientation.y = 0.0;
  lineList.pose.orientation.z = 0.0;
  lineList.pose.orientation.w = 1.0;
  
  lineList.id = robotID++;
  lineList.type = visualization_msgs::Marker::LINE_LIST; 
  
  lineList.scale.x = 0.005; // only x component needed
  lineList.scale.y = 0.005; // only x component needed
  
  lineList.color.r = colour[0];
  lineList.color.g = colour[1];
  lineList.color.b = colour[2];
  lineList.color.a = colour[3];
  
  Vector3d pos;
  int rootIDs[] = {0,4,8, 20,16,12};
  int oldID = 12;
  for (unsigned int l = 0; l<6; l++)
  {  
    int root = rootIDs[l];
    geometry_msgs::Point p;
    pos = rotate90 * legPoints[oldID];
    p.x = pos[0];
    p.y = pos[1];
    p.z = pos[2];
    lineList.points.push_back(p);

    pos = rotate90 * legPoints[root];
    p.x = pos[0];
    p.y = pos[1];
    p.z = pos[2];
    lineList.points.push_back(p);
    
    oldID = root;
  }

  for (unsigned int l = 0; l<legPoints.size()-1; l+=4)
  {  
    for (unsigned int i = l; i<l+3; i++)
    {
      geometry_msgs::Point p;
      pos = rotate90 * legPoints[i];
      p.x = pos[0];
      p.y = pos[1];
      p.z = pos[2];
      lineList.points.push_back(p);

      pos = rotate90 * legPoints[i+1];
      p.x = pos[0];
      p.y = pos[1];
      p.z = pos[2];
      lineList.points.push_back(p);
    }
  }
  robotPublisher.publish(lineList);
#endif
}

void DebugOutput::drawPoints(const vector<Vector3d>& points, const Vector4d &colour)
{
#if defined(DEBUGDRAW)

  visualization_msgs::Marker marker;

  marker.header.frame_id = "/my_frame";
  marker.header.stamp = ros::Time::now();
  marker.ns = "point_marker";
  marker.id = 0;
  marker.action = visualization_msgs::Marker::ADD;
  marker.type = visualization_msgs::Marker::SPHERE_LIST;
  marker.pose.position.x = 0;
  marker.pose.position.y = 0;
  marker.pose.position.z = 0;
  marker.pose.orientation.x = 0.0;
  marker.pose.orientation.y = 0.0;
  marker.pose.orientation.z = 0.0;
  marker.pose.orientation.w = 1.0; 
  
  marker.scale.x = 0.05;
  marker.scale.y = 0.05;
  marker.scale.z = 0.05;
  
  marker.color.r = colour[0];
  marker.color.g = colour[1];
  marker.color.b = colour[2];
  marker.color.a = colour[3];
  
  marker.lifetime = ros::Duration();
  
  geometry_msgs::Point point;
  for(unsigned int i = 0; i < points.size(); ++i)
  {
    Vector3d pos = rotate90 * points[i];
    point.x = pos[0];
    point.y = pos[1];
    point.z = pos[2];
    marker.points.push_back(point);
  }

  pointsPublisher.publish(marker);
#endif
}

void DebugOutput::plot(const vector<Vector2d> &points)
{
#if defined(DEBUGDRAW)
  visualization_msgs::Marker marker;

  marker.header.frame_id = "/my_frame";
  marker.header.stamp = ros::Time::now();
  marker.ns = "point_marker";
  marker.id = plotID++;
  marker.action = visualization_msgs::Marker::ADD;
  marker.type = visualization_msgs::Marker::CUBE_LIST;
  marker.pose.position.x = 0;
  marker.pose.position.y = 0;
  marker.pose.position.z = 0;
  marker.pose.orientation.x = 0.0;
  marker.pose.orientation.y = 0.0;
  marker.pose.orientation.z = 0.0;
  marker.pose.orientation.w = 1.0; 
  
  marker.scale.x = 0.02;
  marker.scale.y = 0.02;
  marker.scale.z = 0.02;
  
  Vector4d colour(1,0.5*(double)(plotID%3),1,1);
  marker.color.r = colour[0];
  marker.color.g = colour[1];
  marker.color.b = colour[2];
  marker.color.a = colour[3];
  
  marker.lifetime = ros::Duration();
  
  geometry_msgs::Point point;
  for(unsigned int i = 0; i < points.size(); ++i)
  {
<<<<<<< HEAD
    point.x = points[i][0];// + 2.0*(double)plotID;
=======
    point.x = points[i][0] + 1.0*(double)plotID;
>>>>>>> 17d3a8e8
    point.y = points[i][1];
    point.z = 0;
    marker.points.push_back(point);
  }
  plotPublisher.publish(marker);
#endif
}

<|MERGE_RESOLUTION|>--- conflicted
+++ resolved
@@ -164,11 +164,7 @@
   geometry_msgs::Point point;
   for(unsigned int i = 0; i < points.size(); ++i)
   {
-<<<<<<< HEAD
     point.x = points[i][0];// + 2.0*(double)plotID;
-=======
-    point.x = points[i][0] + 1.0*(double)plotID;
->>>>>>> 17d3a8e8
     point.y = points[i][1];
     point.z = 0;
     marker.points.push_back(point);
