--- conflicted
+++ resolved
@@ -241,17 +241,7 @@
   
   // reset, and we want to pick the walkPhase closest to its current phase or antiphase...
   if (normalSpeed > 0.0 && !isMoving) // started walking again
-<<<<<<< HEAD
-  {
-    // reset, and we want to pick the walkPhase closest to its current phase or antiphase...
-    if (walkPhase > stancePhase + swingPhase/2.0)
-      walkPhase = stancePhase + swingPhase;
-    else
-      walkPhase = stancePhase / 2.0;
-  }
-=======
     walkPhase = 0;
->>>>>>> 4ff26556
 
   // we make the speed argument refer to the outer leg, so turning on the spot still has a meaningful speed argument
   double newAngularVelocity = newCurvature * normalSpeed/stanceRadius;
