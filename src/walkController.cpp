--- conflicted
+++ resolved
@@ -1,15 +1,11 @@
 #pragma once
 #include "../include/simple_hexapod_controller/walkController.h"
 
-<<<<<<< HEAD
+
 static double stancePhase = 8;          // WAVE: 8	TRIPOD: 1       RIPPLE: 2
 static double swingPhase = 1;           // WAVE: 1	TRIPOD: 1       RIPPLE: 1
 static double phaseOffset = 1.5;        // WAVE: 1.5    TRIPOD: 1       RIPPLE: 1
-=======
-static double stancePhase = pi;  // WAVE: 5*pi	TRIPOD: pi	RIPPLE: 2*pi	
-static double swingPhase = pi;   // WAVE: pi	TRIPOD: pi	RIPPLE: pi
-static double phaseOffset = pi;
->>>>>>> 7dc7b848
+
 static double stanceFuncOrder = 8.0 * stancePhase / swingPhase;
 static double heightRatio = 0.25; // The ratio between the positive and negative lift heights (stance/swing)
 
