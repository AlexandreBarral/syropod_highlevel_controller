
#include "../include/simple_hexapod_controller/poseController.h"

/***********************************************************************************************************************
 * Pose controller contructor
***********************************************************************************************************************/
PoseController::PoseController(Model *model, Parameters p): 
  model(model), 
  params(p), 
  timeDelta(p.timeDelta),
  currentPose(Pose::zero()), 
  targetPose(Pose::zero())
{   
} 

/***********************************************************************************************************************
 * Updates default stance tip positions according to desired pose at desired speed
 * This is then later used in walk controller where inverse kinematics are applied
***********************************************************************************************************************/
bool PoseController::updateStance(Vector3d targetTipPositions[3][2], 
                                  Pose requestedTargetPose, 
                                  double timeToPose, 
                                  bool moveLegsSequentially)
{  
  double timeDivisor = moveLegsSequentially ? timeToPose/6.0:timeToPose; //seconds for a leg to move into position
  double timeLimit = moveLegsSequentially ? 6.0:1.0;
  
  //Local pose is already at target pose return immediately 
  if (currentPose == requestedTargetPose)
    return true;
    
  //Check if new target pose is requested
  if (requestedTargetPose != targetPose)
  {      
    targetPose = requestedTargetPose;
    currentPose = Pose::zero(); //unknown current pose
    moveToPoseTime = 0;
    for (int l = 0; l<3; l++)
      for (int s = 0; s<2; s++)
        originTipPositions[l][s] = model->legs[l][s].stanceTipPosition; 
  }
  
  //Instantaneous change in pose
  if (timeToPose == 0)
  {
    for (int l = 0; l<3; l++)
      for (int s = 0; s<2; s++)
        model->legs[l][s].stanceTipPosition = requestedTargetPose.inverseTransformVector(targetTipPositions[l][s]);
    return true;    
  }
  
  //Increment time
  ASSERT(timeDivisor != 0);
  moveToPoseTime += timeDelta/timeDivisor; 
 
  //Iterate through legs (sequentially or simultaneously) 
  if (moveLegsSequentially)
  {
    int l = int(moveToPoseTime)/2;
    int s = int(moveToPoseTime)%2;
    
    Leg &leg = model->legs[l][s]; 
    
    if (leg.state == WALKING)
    {    
      Vector3d currentTipPosition = originTipPositions[l][s];
      Vector3d targetTipPosition = targetPose.inverseTransformVector(targetTipPositions[l][s]);
      
      Vector3d nodes[4];
      nodes[0] = currentTipPosition;
      nodes[1] = nodes[0];
      nodes[3] = targetTipPosition;
      nodes[2] = nodes[3];
      
      Vector3d deltaPos = (timeDelta/timeDivisor)*cubicBezierDot(nodes, fmod(moveToPoseTime, 1.0));
      leg.stanceTipPosition += deltaPos;
    }
  }
  else
  {   
    for (int l = 0; l<3; l++)
    {
      for (int s = 0; s<2; s++)
      {
        Leg &leg = model->legs[l][s]; 
        
        if (leg.state == WALKING)
        {        
          Vector3d currentTipPosition = originTipPositions[l][s];
          Vector3d targetTipPosition = targetPose.inverseTransformVector(targetTipPositions[l][s]);
          
          Vector3d nodes[4];
          nodes[0] = currentTipPosition;
          nodes[1] = nodes[0];
          nodes[3] = targetTipPosition;
          nodes[2] = nodes[3];
          
          Vector3d deltaPos = (timeDelta/timeDivisor)*cubicBezierDot(nodes, fmod(moveToPoseTime, 1.0));
          leg.stanceTipPosition += deltaPos;
        }
      }
    }
  }  
  
  //Reset since target posed achieved
  if (moveToPoseTime >= timeLimit || currentPose == targetPose)
  {
    moveToPoseTime = 0;
    currentPose = targetPose; 
    for (int l = 0; l<3; l++)
      for (int s = 0; s<2; s++)
        originTipPositions[l][s] = model->legs[l][s].stanceTipPosition;
    return true;
  }
  
  return false;    
}

/***********************************************************************************************************************
 * Steps legs (sequentially, simultaneously or tripod) into desired tip positions - (updates default stance)
***********************************************************************************************************************/
bool PoseController::stepToPosition(Vector3d (&targetTipPositions)[3][2], int mode, double liftHeight, double stepSpeed)
{ 
  if (firstIteration)
<<<<<<< HEAD
  {       
=======
  {
    //cout << "************************************************************************************************************" << endl;
>>>>>>> 95abd697
    firstIteration = false;
    masterIterationCount = 0;
    for (int l = 0; l<3; l++)
    {
      for (int s = 0; s<2; s++)
      {
        originTipPositions[l][s] = model->legs[l][s].localTipPosition;
        midTipPositions[l][s] = 0.5*(targetTipPositions[l][s] + originTipPositions[l][s]);
      } 
    }  
  } 
  
  if (mode == NO_STEP_MODE)
  {
    liftHeight = 0.0;
  }  
  
  double timeLimit;
  switch (mode)
  {
    case NO_STEP_MODE:
    case SIMULTANEOUS_MODE:
      timeLimit = 1.0;
      break;
    case TRIPOD_MODE:
      timeLimit = 2.0;
      break;
    case SEQUENTIAL_MODE:
    default:
      timeLimit = 6.0;
      break;
  }  
 
  int numIterations = roundToInt((stepSpeed/timeDelta)/(timeLimit*2))*(timeLimit*2); //Ensure compatible number of iterations 
  double deltaT = timeLimit/numIterations;
    
  //Check if master count has reached final iteration and iterate if not
  if (masterIterationCount >= numIterations)
  {    
    firstIteration = true;
    return true;
  }
  else 
  {
    masterIterationCount++; 
  }
  
  //Eg: numIterations = 18 with 6 swings (sequential mode)
  //masterIteration: 1,2,3,4,5,6,7,8,9,10,11,12,13,14,15,16,17,18
  //swingIteration:  1,2,3,1,2,3,1,2,3, 1, 2, 3, 1, 2, 3, 1, 2, 3
  //following code gives this pattern for any provided value of numIterations
  int swingIterationCount = (masterIterationCount+(numIterations/int(timeLimit)-1))%(numIterations/int(timeLimit))+1;
  
  //Iterate through legs (sequentially or simultaneously)   
  for (int l = 0; l<3; l++)
  {
    for (int s = 0; s<2; s++)
    {   
      //Determine if leg is to be moved this iteration based on mode      
      int currentLegInSequence = -1;
      int currentSideInSequence = -1;
      if (mode == SIMULTANEOUS_MODE || mode == NO_STEP_MODE)    //All legs step simultaneously (one step of all legs)
      {
        currentLegInSequence  = l;
        currentSideInSequence = s;
      }
      else if (mode == TRIPOD_MODE)     //Legs step in tripod gait (two steps of 3 legs)
      {
        if (int((masterIterationCount-1)/(numIterations/2)) == (l+s)%2) //Hacky way to get the correct legs for tripod
        {
          currentLegInSequence = l;
          currentSideInSequence = s;
        }
      }
      else if (mode == SEQUENTIAL_MODE) //Legs step sequentially (six steps of single legs)
      {
        currentLegInSequence = (int((double(masterIterationCount-1)/double(numIterations))*3));
        currentSideInSequence = ((masterIterationCount-1)/int(numIterations/timeLimit))%2;
      }
     
      //Update leg tip position
      if (currentLegInSequence == l && currentSideInSequence == s)
      {      
        Vector3d pos;
        
        Vector3d controlNodesPrimary[4];
        Vector3d controlNodesSecondary[4];
        
        //Control nodes for dual 3d cubic bezier curves
        controlNodesPrimary[0] = originTipPositions[l][s]; 
        controlNodesPrimary[1] = controlNodesPrimary[0];    
        controlNodesPrimary[3] = midTipPositions[l][s];  
        controlNodesPrimary[3][2] += liftHeight;
        controlNodesPrimary[2] = controlNodesPrimary[0];
        controlNodesPrimary[2][2] += liftHeight;
        
        controlNodesSecondary[0] = controlNodesPrimary[3];
        controlNodesSecondary[1] = 2*controlNodesSecondary[0] - controlNodesPrimary[2];
        controlNodesSecondary[3] = targetTipPositions[l][s];        
        controlNodesSecondary[2] = controlNodesSecondary[3];
        
        //Calculate change in position using 1st/2nd bezier curve (depending on 1st/2nd half of swing)
        int halfSwingIteration = (numIterations/int(timeLimit))/2;
        if (swingIterationCount <= (halfSwingIteration))
        {
          pos = cubicBezier(controlNodesPrimary, swingIterationCount*deltaT*2.0);          
        }
        else
        {
          pos = cubicBezier(controlNodesSecondary, (swingIterationCount-halfSwingIteration)*deltaT*2.0);
        }
        /*
        if (l==0 && s==0)
        {
          cout << "ORIGIN: " << originTipPositions[0][0][0] << ":" << originTipPositions[0][0][1] << ":" << originTipPositions[0][0][2] <<
          "        CURRENT: " << pos[0] << ":" << pos[1] << ":" << pos[2] <<
          "        TARGET: " << targetTipPositions[0][0][0] << ":" << targetTipPositions[0][0][1] << ":" << targetTipPositions[0][0][2] << endl;
        } 
        */
        
        
        //DEBUGGING
        /*
        if (l==0 && s==0)
        {
          double time = (swingIterationCount < halfSwingIteration) ? swingIterationCount*deltaT*2.0 : (swingIterationCount-halfSwingIteration)*deltaT*2.0;
          cout << "MASTER ITERATION: " << masterIterationCount << 
          "        SWING ITERATION: " << swingIterationCount <<
          "        TIME: " << time <<
          "        ORIGIN: " << originTipPositions[0][0][0] << ":" << originTipPositions[0][0][1] << ":" << originTipPositions[0][0][2] <<
          "        CURRENT: " << pos[0] << ":" << pos[1] << ":" << pos[2] <<
          "        TARGET: " << targetTipPositions[0][0][0] << ":" << targetTipPositions[0][0][1] << ":" << targetTipPositions[0][0][2] << endl;
        }   
        */
       
        //Apply inverse kinematics to localTipPositions and stanceTipPositions
        model->legs[l][s].applyLocalIK(pos, true); 
      }
    }
  }  
  model->clampToLimits();
  return false;
}

/***********************************************************************************************************************
 * Safely directly set joint angle
***********************************************************************************************************************/
bool PoseController::moveToJointPosition(Vector3d (&targetJointPositions)[3][2], double speed)
{
  //Setup origin and target joint positions for bezier curve
  if (firstIteration)
  {
    firstIteration = false;
    moveToPoseTime = 0.0;
    for (int l=0; l<3; l++)
    {
      for (int s=0; s<2; s++)
      {
        originJointPositions[l][s] = Vector3d(model->legs[l][s].yaw,
                                              model->legs[l][s].liftAngle,
                                              model->legs[l][s].kneeAngle);
      }
    }
  }
  
  double deltaT = timeDelta*speed;  
  double timeLimit = 1.0;
  
  //Return true at end of timeLimit (target achieved)
  if (abs(moveToPoseTime + deltaT - timeLimit) < 1e-3 || moveToPoseTime > timeLimit)
  {    
    firstIteration = true;
    return true;
  }
  else 
  {
    moveToPoseTime += deltaT; 
  }
  
  Vector3d pos;  
  Vector3d controlNodes[4];
  
  for (int l=0; l<3; l++)
  {
    for (int s=0; s<2; s++)
    {
      //Control nodes for linear quadratic bezier curve
      controlNodes[0] = originJointPositions[l][s]; 
      controlNodes[1] = originJointPositions[l][s];  
      controlNodes[2] = targetJointPositions[l][s];
      controlNodes[3] = targetJointPositions[l][s];
      
      //Calculate change in position using bezier curve
      pos = cubicBezier(controlNodes, moveToPoseTime); 
      
      //DEBUGGING
      //cout << "LS: " << l << s << " Time: " << moveToPoseTime << " ORIGIN: " << originJointPositions[l][s] << " CURRENT: " << pos << " TARGET: " << targetJointPositions[l][s] << endl;
      
      model->legs[l][s].yaw = pos[0];
      model->legs[l][s].liftAngle = pos[1];
      model->legs[l][s].kneeAngle = pos[2];
      model->legs[l][s].applyFK();
    }
  } 
  return false;
}

/***********************************************************************************************************************
 * Startup sequence
***********************************************************************************************************************/
bool PoseController::startUpSequence(double startHeightRatio, double stepHeight, bool forceSequentialMode)
{  
  int mode;
  double stepTime;
  if (forceSequentialMode)
    mode = SEQUENTIAL_MODE;
  else if (sequenceStep == 1)
    mode = startHeightRatio < 0.1 ? NO_STEP_MODE:SEQUENTIAL_MODE;
  else if (sequenceStep == 3)
    mode = startHeightRatio > 0.8 ? TRIPOD_MODE:SEQUENTIAL_MODE;
  
  if (sequenceStep == 1 && startHeightRatio > 0.8)
    sequenceStep = 3; 
  
  if (mode == SEQUENTIAL_MODE)
    stepTime = 6.0;
  else
    stepTime = 2.0;
  
  bool res = false;
  switch (sequenceStep)
  {
    case 1:
      res = stepToPosition(phase1TipPositions, mode, stepHeight, stepTime);
      break;
    case 2:
      res = stepToPosition(phase2TipPositions, NO_STEP_MODE, 0.0, stepTime);
      break;
    case 3:
      res = stepToPosition(phase3TipPositions, mode, stepHeight, stepTime);
      break;
    case 4:
      res = stepToPosition(phase4TipPositions, NO_STEP_MODE, 0.0, stepTime);
      break;
    case 5:
      sequenceStep = 1;
      return true;
    default:
      return false;
  }
  
  if (res) 
    sequenceStep++;
  
  return false;
}

/***********************************************************************************************************************
 * Shutdown sequence
***********************************************************************************************************************/
bool PoseController::shutDownSequence(double startHeightRatio, double stepHeight, bool forceSequentialMode)
{  
  bool res = false;
  switch (sequenceStep)
  {
    case 1:
      res = stepToPosition(phase5TipPositions, NO_STEP_MODE, 0.0, 2.0);
      break;
    case 2:
      res = stepToPosition(phase6TipPositions, SEQUENTIAL_MODE, stepHeight, 6.0);
      break;
    case 3:
      res = stepToPosition(phase7TipPositions, NO_STEP_MODE, 0.0, 2.0);
      break;
    case 4:
      sequenceStep = 1;
      return true;
    default:      
      return false;
  }
  
  if (res) 
    sequenceStep++;
  
  return false;
}

/***********************************************************************************************************************
 * Calculates tip positions for startup/shutdown sequences
***********************************************************************************************************************/
//TBD REFACTORING
double PoseController::createSequence(WalkController walker)
{  
  //Get average z position of leg tips
  double averageTipZ = 0.0;
  for (int l=0; l<3; l++)
    for (int s=0; s<2; s++)
      averageTipZ += model->legs[l][s].localTipPosition[2];
  averageTipZ /= 6.0;
  
  //Ratio of average tip z position to required default tip z position 
  double startHeightRatio = averageTipZ/walker.identityTipPositions[0][0][2];
  if (startHeightRatio < 0.0)
    startHeightRatio = 0.0;
  
  double liftAngle = pi/3;
  double  desKneeAngle = liftAngle+asin(model->legs[0][0].femurLength/(model->legs[0][0].tibiaLength*sqrt(2)));
  Vector3d minStartTipPositions = model->legs[0][0].calculateFK(0.77,liftAngle,desKneeAngle);
  double startStanceRatio = minStartTipPositions.squaredNorm()/walker.identityTipPositions[0][0].squaredNorm();
 
  double heightScaler = 0.85;
  for (int l = 0; l<3; l++)
  {
    for (int s = 0; s<2; s++)
    {
      double positionScaler = (-(startStanceRatio-1.0)*startHeightRatio+startStanceRatio);
      phase1TipPositions[l][s] = walker.identityTipPositions[l][s]*positionScaler;
<<<<<<< HEAD
      phase1TipPositions[l][s][2] = -0.025; //parameterise
=======
      phase1TipPositions[l][s][2] = params.tipOffset[l][s][2];
>>>>>>> 95abd697
      
      phase2TipPositions[l][s] = phase1TipPositions[l][s];
      phase2TipPositions[l][s][2] = (heightScaler+startHeightRatio*(1-heightScaler))*walker.identityTipPositions[0][0][2];
      
      phase3TipPositions[l][s] = walker.identityTipPositions[l][s];
      phase3TipPositions[l][s][2] = phase2TipPositions[l][s][2];
      
      phase4TipPositions[l][s] = walker.identityTipPositions[l][s];
      
      phase5TipPositions[l][s] = model->legs[l][s].localTipPosition;
      phase5TipPositions[l][s][2] *= heightScaler;
      
      phase6TipPositions[l][s] = walker.identityTipPositions[l][s]*1.3;
      phase6TipPositions[l][s][2] = phase5TipPositions[l][s][2];
      
      phase7TipPositions[l][s] = phase6TipPositions[l][s];
<<<<<<< HEAD
      phase7TipPositions[l][s][2] = -0.025; //parameterise
=======
      phase7TipPositions[l][s][2] = params.tipOffset[l][s][2];
      
      double dir = (s==0 ? -1 : 1);
      Vector3d correctedRootOffsets = Vector3d(model->legs[l][s].rootOffset[0]*dir, 
                                               model->legs[l][s].rootOffset[1], 
                                               model->legs[l][s].rootOffset[2]); 
      phase8TipPositions[l][s] =  correctedRootOffsets+
                                  dir*model->legs[l][s].hipOffset+
                                  dir*model->legs[l][s].kneeOffset;    
>>>>>>> 95abd697
    }
  }   
  return startHeightRatio;
}

/***********************************************************************************************************************
 * Reset sequence step
***********************************************************************************************************************/
void PoseController::resetSequence(void)
{
  sequenceStep = 1;
  firstIteration = true;
}

/***********************************************************************************************************************
 * Calculates pitch for auto body compensation
***********************************************************************************************************************/
double PoseController::getPitchCompensation(double phase)
{
  double pitch;
  double buffer = params.phaseOffset/2;
  double phaseOffset = params.phaseOffset;
  double p0[2] = {0*phaseOffset, -params.pitchAmplitude};
  double p1[2] = {1*phaseOffset + buffer, -params.pitchAmplitude};
  double p2[2] = {2*phaseOffset + buffer, params.pitchAmplitude};
  double p3[2] = {4*phaseOffset + buffer, params.pitchAmplitude};
  double p4[2] = {5*phaseOffset + buffer, -params.pitchAmplitude};
  double p5[2] = {6*phaseOffset, -params.pitchAmplitude};
    
  if (phase >= p0[0] && phase < p1[0])
    pitch = p0[1];
  else if (phase >= p1[0] && phase < p2[0])
  {
    double gradient = (p2[1]-p1[1])/(p2[0]-p1[0]);
    double offset = ((p2[0]-p1[0])/2 + p1[0]);
    pitch = gradient*phase - gradient*offset;   //-2*phase/3 + 4;
  }
  else if (phase >= p2[0] && phase < p3[0])
    pitch = p2[1];
  else if (phase >= p3[0] && phase < p4[0])
  {
    double gradient = (p4[1]-p3[1])/(p4[0]-p3[0]);
    double offset = ((p4[0]-p3[0])/2 + p3[0]);
    pitch = gradient*phase - gradient*offset;   //2*phase/3 - 10;
  }
  else if (phase >= p4[0] && phase < p5[0])
    pitch = p4[1];    
  
  return pitch;    
}

/***********************************************************************************************************************
 * Calculates roll for auto body compensation
***********************************************************************************************************************/
double PoseController::getRollCompensation(double phase)
{ 
  double roll;
  double buffer = params.swingPhase/2.25;
  double phaseOffset = params.phaseOffset;
  double p0[2] = {0, -params.rollAmplitude};           
  double p1[2] = {0, -params.rollAmplitude}; 
  double p2[2] = {0, params.rollAmplitude};
  double p3[2] = {0, params.rollAmplitude};
  double p4[2] = {0, -params.rollAmplitude};
  double p5[2] = {0, -params.rollAmplitude};
  
  if (params.gaitType == "tripod_gait")
  {
    p0[0] = 0*phaseOffset;           
    p1[0] = 0*phaseOffset + buffer; 
    p2[0] = 1*phaseOffset - buffer;
    p3[0] = 1*phaseOffset + buffer;
    p4[0] = 2*phaseOffset - buffer;
    p5[0] = 2*phaseOffset;
  }
  else if (params.gaitType == "wave_gait")
  {
    p0[0] = 0*phaseOffset;           
    p1[0] = 0*phaseOffset + buffer; 
    p2[0] = 1*phaseOffset - buffer;
    p3[0] = 3*phaseOffset + buffer;
    p4[0] = 4*phaseOffset - buffer;
    p5[0] = 6*phaseOffset;
  }
  else
    return 0.0;
    
  if (phase >= p0[0] && phase < p1[0])
    roll = p0[1];
  else if (phase >= p1[0] && phase < p2[0])
  {
    double gradient = (p2[1]-p1[1])/(p2[0]-p1[0]);
    double offset = ((p2[0]-p1[0])/2 + p1[0]);
    roll = gradient*phase - gradient*offset; //-2*phase + 3;
  }     
  else if (phase >= p2[0] && phase < p3[0])
    roll = p2[1];
  else if (phase >= p3[0] && phase < p4[0])
  {
    double gradient = (p4[1]-p3[1])/(p4[0]-p3[0]);
    double offset = ((p4[0]-p3[0])/2 + p3[0]);
    roll = gradient*phase - gradient*offset; //2*phase - 21;      
  }
  else if (phase >= p4[0] && phase < p5[0])
    roll = p4[1];
  
  return roll;
}

/***********************************************************************************************************************
***********************************************************************************************************************/<|MERGE_RESOLUTION|>--- conflicted
+++ resolved
@@ -122,12 +122,8 @@
 bool PoseController::stepToPosition(Vector3d (&targetTipPositions)[3][2], int mode, double liftHeight, double stepSpeed)
 { 
   if (firstIteration)
-<<<<<<< HEAD
   {       
-=======
-  {
     //cout << "************************************************************************************************************" << endl;
->>>>>>> 95abd697
     firstIteration = false;
     masterIterationCount = 0;
     for (int l = 0; l<3; l++)
@@ -445,11 +441,7 @@
     {
       double positionScaler = (-(startStanceRatio-1.0)*startHeightRatio+startStanceRatio);
       phase1TipPositions[l][s] = walker.identityTipPositions[l][s]*positionScaler;
-<<<<<<< HEAD
       phase1TipPositions[l][s][2] = -0.025; //parameterise
-=======
-      phase1TipPositions[l][s][2] = params.tipOffset[l][s][2];
->>>>>>> 95abd697
       
       phase2TipPositions[l][s] = phase1TipPositions[l][s];
       phase2TipPositions[l][s][2] = (heightScaler+startHeightRatio*(1-heightScaler))*walker.identityTipPositions[0][0][2];
@@ -466,19 +458,7 @@
       phase6TipPositions[l][s][2] = phase5TipPositions[l][s][2];
       
       phase7TipPositions[l][s] = phase6TipPositions[l][s];
-<<<<<<< HEAD
       phase7TipPositions[l][s][2] = -0.025; //parameterise
-=======
-      phase7TipPositions[l][s][2] = params.tipOffset[l][s][2];
-      
-      double dir = (s==0 ? -1 : 1);
-      Vector3d correctedRootOffsets = Vector3d(model->legs[l][s].rootOffset[0]*dir, 
-                                               model->legs[l][s].rootOffset[1], 
-                                               model->legs[l][s].rootOffset[2]); 
-      phase8TipPositions[l][s] =  correctedRootOffsets+
-                                  dir*model->legs[l][s].hipOffset+
-                                  dir*model->legs[l][s].kneeOffset;    
->>>>>>> 95abd697
     }
   }   
   return startHeightRatio;
