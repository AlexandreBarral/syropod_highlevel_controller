--- conflicted
+++ resolved
@@ -1,80 +1,4 @@
-#include "../include/simple_hexapod_controller/standardIncludes.h"
-#include "../include/simple_hexapod_controller/model.h"
-#include "../include/simple_hexapod_controller/walkController.h"
-#include "../include/simple_hexapod_controller/poseController.h"
-#include "../include/simple_hexapod_controller/debugOutput.h"
-#include "../include/simple_hexapod_controller/motorInterface.h"
-#include "../include/simple_hexapod_controller/dynamixelMotorInterface.h"
-#include "../include/simple_hexapod_controller/dynamixelProMotorInterface.h"
-#include "../include/simple_hexapod_controller/imuCompensation.h"
-#include "../include/simple_hexapod_controller/impedanceControl.h"
-#include <boost/concept_check.hpp>
-#include <iostream>
-#include "std_msgs/Bool.h"
-#include "std_msgs/Int8.h"
-#include "std_msgs/Float32MultiArray.h"
-#include <sys/select.h>
-#include "geometry_msgs/Twist.h"
-#include "geometry_msgs/Vector3.h"
-#include "sensor_msgs/JointState.h"
-#include <dynamic_reconfigure/server.h>
-#include "sensor_msgs/Joy.h"
-
-//Globals for joypad callbacks
-static Parameters *pParams;
-
-State state = UNKNOWN;
-
-Gait gait = DEFAULT;
-LegSelection legSelection = NO_LEG_SELECTION;
-ParamSelection paramSelection = NO_PARAM_SELECTION;
-
-static Vector2d localVelocity(0,0);
-static double turnRate = 0;
-
-static double pitchJoy = 0;
-static double rollJoy = 0;
-static double yawJoy = 0;
-static double xJoy = 0;
-static double yJoy = 0;
-static double zJoy = 0;
-
-static double poseTimeJoy = 0.2;
-static double velocityMultiplier = 1.0;
-
-static double paramScaler = 1.0;
-static bool adjustParam = false;
-static double param_adjust_sensitivity;
-
-static bool changeGait = false;
-
-double pIncrement=0;
-bool toggleLegState = false;
-bool debounce = false;
-int firstIteration = 0;
-
-//Globals for joint states callback
-sensor_msgs::JointState jointStates;
-double jointPositions[18];
-double jointEfforts[18];
-double tipForces[6];
-bool jointPosFlag = false;
-bool startFlag = false;
-
-void jointStatesCallback(const sensor_msgs::JointState &jointStates);
-void tipForceCallback(const sensor_msgs::JointState &jointStates);
-void joypadVelocityCallback(const geometry_msgs::Twist &twist);
-void joypadPoseCallback(const geometry_msgs::Twist &twist);
-void imuControllerCallback(const sensor_msgs::Joy &input);
-void gaitSelectionCallback(const std_msgs::Int8 &input);
-void legSelectionCallback(const std_msgs::Int8 &input);
-void legStateCallback(const std_msgs::Bool &input);
-void startCallback(const std_msgs::Bool &input);
-void paramSelectionCallback(const std_msgs::Int8 &input);
-void paramAdjustCallback(const std_msgs::Int8 &input);
-
-void getParameters(ros::NodeHandle n, Parameters *params);
-void getGaitParameters(ros::NodeHandle n, Parameters *params, std::string forceGait);
+#include "../include/simple_hexapod_controller/stateController.h"
 
 /***********************************************************************************************************************
  * Main
@@ -85,1978 +9,152 @@
   ros::NodeHandle n;
   ros::NodeHandle n_priv("~");  
   
-  ros::Publisher controlPub = n.advertise<geometry_msgs::Vector3>("controlsignal", 1000);
-  ros::Publisher tipPositions[3][2];
-  tipPositions[0][0] = n.advertise<std_msgs::Float32MultiArray>("/hexapod/front_left_tip_positions", 1000);
-  tipPositions[0][1] = n.advertise<std_msgs::Float32MultiArray>("/hexapod/front_right_tip_positions", 1000);
-  tipPositions[1][0] = n.advertise<std_msgs::Float32MultiArray>("/hexapod/middle_left_tip_positions", 1000);
-  tipPositions[1][1] = n.advertise<std_msgs::Float32MultiArray>("/hexapod/middle_right_tip_positions", 1000);
-  tipPositions[2][0] = n.advertise<std_msgs::Float32MultiArray>("/hexapod/rear_left_tip_positions", 1000);
-  tipPositions[2][1] = n.advertise<std_msgs::Float32MultiArray>("/hexapod/rear_right_tip_positions", 1000);
+  StateController state(n);
   
-  ros::Subscriber velocitySubscriber = n.subscribe("hexapod_remote/desired_velocity", 1, joypadVelocityCallback);
-  ros::Subscriber poseSubscriber = n.subscribe("hexapod_remote/desired_pose", 1, joypadPoseCallback);
-  ros::Subscriber imuSubscriber = n.subscribe("/ig/imu/data", 1, imuCallback);
-  //ros::Subscriber imuControlSubscriber = n.subscribe("/joy", 1, imuControllerCallback);
-  ros::Subscriber legSelectSubscriber = n.subscribe("hexapod_remote/leg_selection", 1, legSelectionCallback);
-  ros::Subscriber legStateSubscriber = n.subscribe("hexapod_remote/leg_state_toggle", 1, legStateCallback);
-  ros::Subscriber paramSelectionSubscriber = n.subscribe("hexapod_remote/param_selection", 1, paramSelectionCallback);
-  ros::Subscriber paramAdjustmentSubscriber = n.subscribe("hexapod_remote/param_adjust", 1, paramAdjustCallback);
+  ros::Subscriber velocitySubscriber = n.subscribe("hexapod_remote/desired_velocity", 1, &StateController::joypadVelocityCallback, &state);
+  ros::Subscriber poseSubscriber = n.subscribe("hexapod_remote/desired_pose", 1, &StateController::joypadPoseCallback, &state);
+  //ros::Subscriber imuSubscriber = n.subscribe("/ig/imu/data", 1, &StateController::imuCallback);
+  //ros::Subscriber imuControlSubscriber = n.subscribe("/joy", 1, &StateController::imuControllerCallback);
+  ros::Subscriber legSelectSubscriber = n.subscribe("hexapod_remote/leg_selection", 1, &StateController::legSelectionCallback, &state);
+  ros::Subscriber legStateSubscriber = n.subscribe("hexapod_remote/leg_state_toggle", 1, &StateController::legStateCallback, &state);
+  ros::Subscriber paramSelectionSubscriber = n.subscribe("hexapod_remote/param_selection", 1, &StateController::paramSelectionCallback, &state);
+  ros::Subscriber paramAdjustmentSubscriber = n.subscribe("hexapod_remote/param_adjust", 1, &StateController::paramAdjustCallback, &state);
   
-  ros::Subscriber startSubscriber = n.subscribe("hexapod_remote/start_state", 1, startCallback);
-  ros::Subscriber gaitSelectSubscriber = n.subscribe("hexapod_remote/gait_mode", 1, gaitSelectionCallback);
-<<<<<<< HEAD
-  ros::Subscriber tipForceSubscriber = n.subscribe("/motor_encoders", 1, tipForceCallback);
+  ros::Subscriber startSubscriber = n.subscribe("hexapod_remote/start_state", 1, &StateController::startCallback, &state);
+  ros::Subscriber gaitSelectSubscriber = n.subscribe("hexapod_remote/gait_mode", 1, &StateController::gaitSelectionCallback, &state);
+  ros::Subscriber tipForceSubscriber = n.subscribe("/motor_encoders", 1, &StateController::tipForceCallback, &state);
   ros::Subscriber jointStatesSubscriber;
-=======
-  ros::Subscriber jointStatesSubscriber1;
-  ros::Subscriber jointStatesSubscriber2; 
   
->>>>>>> 985b5ca6
+  //Attempt to subscribe to one of two possible joint state topics
+  jointStatesSubscriber = n.subscribe("/hexapod/joint_states", 1, &StateController::jointStatesCallback, &state);
+  if (!jointStatesSubscriber)
+  {
+    jointStatesSubscriber = n.subscribe("/hexapod_joint_state", 1, &StateController::jointStatesCallback, &state); 
+  }
   
-    
-  //Get parameters from rosparam via loaded config file
-  Parameters params;
-  pParams = &params;
-
-  getParameters(n, &params);
+  //ros::Publisher controlPub = n.advertise<geometry_msgs::Vector3>("controlsignal", 1000);
+  state.tipPositionPublishers[0][0] = n.advertise<std_msgs::Float32MultiArray>("/hexapod/front_left_tip_positions", 1000);
+  state.tipPositionPublishers[0][1] = n.advertise<std_msgs::Float32MultiArray>("/hexapod/front_right_tip_positions", 1000);
+  state.tipPositionPublishers[1][0] = n.advertise<std_msgs::Float32MultiArray>("/hexapod/middle_left_tip_positions", 1000);
+  state.tipPositionPublishers[1][1] = n.advertise<std_msgs::Float32MultiArray>("/hexapod/middle_right_tip_positions", 1000);
+  state.tipPositionPublishers[2][0] = n.advertise<std_msgs::Float32MultiArray>("/hexapod/rear_left_tip_positions", 1000);
+  state.tipPositionPublishers[2][1] = n.advertise<std_msgs::Float32MultiArray>("/hexapod/rear_right_tip_positions", 1000);
   
-  Parameters defaultParams = params;
+  //Set ros rate from params
+  ros::Rate r(roundToInt(1.0/state.params.timeDelta));
   
-  ros::Rate r(roundToInt(1.0/params.timeDelta));         //frequency of the loop. 
-     
-  //Setup motor interaface
-  MotorInterface *interface;
-  
-  if (params.dynamixelInterface)
+  //Display warning message concerning use of correct motor interface
+  if (state.params.dynamixelInterface)
   {
-    if (params.hexapodType == "large_hexapod")
+    if (state.params.hexapodType == "large_hexapod")
     {
       cout << "WARNING: Using dynamixel motor interface - will not work with Large Hexapod (simulations only)." << endl; 
       cout << "Set dynamixel_interface to false in config file if using Large Hexapod.\n" << endl;
     }
-    interface = new DynamixelMotorInterface();  
   }
   else
   {
     cout << "WARNING: Using dynamixel PRO motor interface - will only work with Large Hexapod Robot (not simulations or small hexapod platforms)." << endl;
     cout << "Set dynamixel_interface to true in config file if not using Large Hexapod.\n" << endl;
-    interface = new DynamixelProMotorInterface();
   }
   
-  interface->setupSpeed(params.interfaceSetupSpeed);
-
   //RVIZ simulation warning message
-  if (params.debug_rviz)
+  if (state.params.debug_rviz)
   {
     cout << "WARNING: DEBUGGING USING RVIZ - CODE IS CPU INTENSIVE." << endl;
   }
   
   //Loop waiting for start button press
   cout << "Press 'Start' to run controller . . ." << endl;  
-  while(!startFlag)
+  while(!state.startFlag)
   {
     ros::spinOnce();
     r.sleep();
-  }   
+  }
   cout << "Controller started.\n" << endl;
   
-  //Create hexapod model    
-  Model hexapod(params);  
-  
-  //Set initial gait selection number for gait toggling
-  if (params.gaitType == "tripod_gait")
-  {
-    gait = TRIPOD_GAIT;
-  }
-  else if (params.gaitType == "ripple_gait")
-  {
-    gait = RIPPLE_GAIT;
-  }
-  else if (params.gaitType == "wave_gait")
-  {
-    gait = WAVE_GAIT;
-  }
-  else if (params.gaitType == "balance_gait")
-  {
-    gait = BALANCE_GAIT;
-  }
-  
-  //Get current joint positions
-  jointStatesSubscriber = n.subscribe("/hexapod/joint_states", 1, jointStatesCallback);
-  if (!jointStatesSubscriber)
-    jointStatesSubscriber = n.subscribe("/hexapod_joint_state", 1, jointStatesCallback);
-  
+  //Wait specified time to aquire all published joint positions via callback
   if(!jointStatesSubscriber)
   {
     cout << "WARNING: Failed to subscribe to joint_states topic! - check to see if topic is being published.\n" << endl;
-    params.startUpSequence = false;
+    state.params.startUpSequence = false;
   }
   else
-  {
-    for (int i=0; i<18; i++)
-    {
-      jointPositions[i] = 1e10;
-    }
-  
-    //Wait for joint positions via callback
-    int spin = 2.0/params.timeDelta; //Max ros spin cycles to find joint positions
+  {    
+    int spin = 2.0/state.params.timeDelta; //Max ros spin cycles to find joint positions
     while(spin--)
     {
       ros::spinOnce();
       r.sleep();
     }
-  }     
+  }  
   
-  if (!jointPosFlag)
+  //Set joint position values and if needed wait for approval to use default joint position values 
+  if (!state.jointPosFlag)
   {
     cout << "WARNING: Failed to acquire ALL joint position values!" << endl;
     cout << "Press B Button if you wish to continue with all unknown joint positions set to defaults . . .\n" << endl;
     
-    //Loop waiting for start button press
-    while(!toggleLegState) //using toggleLegState for convenience only
+    //Wait for command to proceed using default joint position values
+    while(!state.toggleLegState) //using toggleLegState for convenience only
     {
       ros::spinOnce();
       r.sleep();
     }      
-    toggleLegState = false;
-    
-    for (int leg = 0; leg<3; leg++)
-    {
-      for (int side = 0; side<2; side++)
-      {
-        int index = leg*6+(side == 0 ? 0 : 3);
-        double dir = side==0 ? -1 : 1;
-        if (jointPositions[index] == 1e10)
-        {
-          jointPositions[index] = 0.0;
-          cout << "Leg: " << leg << ":" << side << " body-coxa joint set to: " << jointPositions[index] << endl;
-        }
-        if (jointPositions[index+1] == 1e10)
-        {
-          jointPositions[index+1] = dir*max(0.0,hexapod.minMaxHipLift[0]);
-          cout << "Leg: " << leg << ":" << side << " coxa-femour joint set to: " << jointPositions[index+1] << endl;
-        }
-        if (jointPositions[index+2] == 1e10)
-        {
-          
-          jointPositions[index+2] = dir*max(0.0,hexapod.minMaxKneeBend[0]);
-          cout << "Leg: " << leg << ":" << side << " femour-tibia joint set to: " << jointPositions[index+2] << endl;
-        }
-      }
-    }
-    params.startUpSequence = false;
+    state.toggleLegState = false;
+    state.setJointPositions(true);
+  }
+  else
+  {
+    state.setJointPositions(false);
   }
   
-  // set initial leg angles
-  for (int leg = 0; leg<3; leg++)
+  //Check force data is available for impedanceControl
+  if (state.params.impedanceControl)
   {
-    for (int side = 0; side<2; side++)
+    if(tipForceSubscriber)
     {
-      double dir = side==0 ? -1 : 1;
-      int index = leg*6+(side == 0 ? 0 : 3);
-      hexapod.setLegStartAngles(side, leg, dir*Vector3d(jointPositions[index+0]+dir*params.physicalYawOffset[leg],
-                                                        -jointPositions[index+1], 
-                                                        jointPositions[index+2]));
+      state.useTipForce = true;
+    }
+    else if (jointStatesSubscriber)
+    {
+      state.useJointEffort = true;
+    }
+    else
+    {
+      cout << "Failed to subscribe to force data topic/s! Please check that topic is being published.\n" << endl;
+      state.params.impedanceControl = false; 
     }
   }
   
-  // Create walk and pose controller objects
-  WalkController *walker = new WalkController(&hexapod, params);
-  PoseController *poser = new PoseController(&hexapod, walker, params);
-  ImpedanceControl *impedance = new ImpedanceControl(params);
+  //Initiate state controller
+  state.init();  
   
-  double deltaZ[3][2] = {{0,0},{0,0},{0,0}};
-  vector<vector<double> > tipForce(3, vector<double>(2)); // this contains the force measurement of every leg of length (3, vector<double >(2)
-      
-  DebugOutput debug;
-  setCompensationDebug(debug);
-
-  //Packed/Unpacked joint position arrays
-  Vector3d packedJointPositions[3][2];
-  Vector3d unpackedJointPositions[3][2];
-  
-  unpackedJointPositions[0][0] = params.unpackedJointPositionsAL;
-  unpackedJointPositions[0][1] = params.unpackedJointPositionsAR;
-  unpackedJointPositions[1][0] = params.unpackedJointPositionsBL;
-  unpackedJointPositions[1][1] = params.unpackedJointPositionsBR;
-  unpackedJointPositions[2][0] = params.unpackedJointPositionsCL;
-  unpackedJointPositions[2][1] = params.unpackedJointPositionsCR; 
-  packedJointPositions[0][0] = params.packedJointPositionsAL;
-  packedJointPositions[0][1] = params.packedJointPositionsAR;
-  packedJointPositions[1][0] = params.packedJointPositionsBL;
-  packedJointPositions[1][1] = params.packedJointPositionsBR;
-  packedJointPositions[2][0] = params.packedJointPositionsCL;
-  packedJointPositions[2][1] = params.packedJointPositionsCR;   
-  
-  //Position update loop
+  //Enter ros loop
   while (ros::ok())
   {
-    //Hexapod state machine
-    switch (state)
+    //State machine (state updating loop)
+    state.loop();
+    
+    //Tip position publisher for debugging
+    state.publishTipPositions();    
+    
+    //Debug using RVIZ
+    if (state.params.debug_rviz)
     {
-      //Hexapod is in a state of unpacking itself into neutral 'unpacked' position
-      case(UNPACK):
-      {
-        if (poser->moveToJointPosition(unpackedJointPositions))
-        {          
-          state = STARTUP;
-          cout << "Hexapod unpacked. Running startup sequence . . .\n" << endl;
-        }
-        break;
-      }
-        
-      //Hexapod steps safely from unpacked position into the operational 'walking' position
-      case(STARTUP):
-      {                
-        if (poser->startUpSequence(walker->identityTipPositions, params.moveLegsSequentially))
-        {    
-          state = RUNNING;
-          cout << "Startup sequence complete.\nReady to walk.\n" << endl;
-        }
-        break;
-      }       
-      
-      //Hexapod is in operational state (walking/posing/actuating etc.)
-      case(RUNNING):
-      {   
-        //Auto Compensation using IMU feedback
-        if (params.imuCompensation)
-        {      
-          Vector2d acc = walker->localCentreAcceleration;
-          Vector3d deltaAngle = Vector3d(0,0,0);
-          Vector3d deltaPos = Vector3d(0,0,0);
-
-          compensation(Vector3d(acc[0], acc[1], 0),
-                      walker->angularVelocity, 
-                      &deltaAngle, &deltaPos, 
-                      pIncrement, params.timeDelta);
-        }        
-        //Automatic & Manual compensation running concurrently
-        else if (params.autoCompensation && params.manualCompensation)
-        {
-          if (walker->state == MOVING)
-          {
-            poser->autoCompensation();
-          }
-          else if (walker->state == STOPPED)
-          {
-            Pose targetPose = Pose(Vector3d(xJoy,yJoy,zJoy), Quat(1,pitchJoy,rollJoy,yawJoy));
-            poser->manualCompensation(targetPose, poseTimeJoy/sqrt(params.stepFrequency));
-          }
-        }
-<<<<<<< HEAD
-        //Automatic (non-feedback) compensation
-        else if (params.autoCompensation)    
-        {   
-          poser->autoCompensation();
-        }    
-        //Manual (joystick controlled) body compensation 
-        else if (params.manualCompensation)
-        {          
-          Pose targetPose = Pose(Vector3d(xJoy,yJoy,zJoy), Quat(1,pitchJoy,rollJoy,yawJoy));
-          poser->manualCompensation(targetPose, poseTimeJoy/sqrt(params.stepFrequency));
-        }    
-        
-        //Update walking stance based on desired pose
-        poser->updateStance(walker->identityTipPositions, params.autoCompensation);
-        
-        //Impedance control
-        if (params.impedanceControl)
-        {    
-          //If all legs are in stance state then update forces on tips
-          int legsInStance = 0;
-          for (int l = 0; l<3; l++)
-          {
-            for (int s = 0; s<2; s++)
-            {
-              if (walker->legSteppers[l][s].state != SWING)
-              {
-                legsInStance++;
-              }
-            }
-          }                   
-          for (int l = 0; l<3; l++)
-=======
-        else 
-        {     
-          //Update stance
-          double poseTime = (params.autoCompensation || params.imuCompensation) ? 0.0 : poseTimeJoy;
-          poser->updateStance(walker->identityTipPositions, adjust, poseTime, false, params.autoCompensation);
-          
-          //Adjust parameters         
-          if (adjustParam)
-          {
-            //Force hexapod to stop walking
-            localVelocity = Vector2d(0.0,0.0);
-            turnRate = 0.0;
-            if (walker->state == STOPPED)
-            {
-              std::string paramString;
-              double paramVal;
-              switch(paramSelection)
-              {
-                case(NO_PARAM_SELECTION):
-                {
-                  break;
-                }
-                case(STEP_FREQUENCY):
-                {
-                  if (paramScaler == -1)
-                  {
-                    paramScaler = params.stepFrequency/defaultParams.stepFrequency;
-                  }
-                  params.stepFrequency = minMax(defaultParams.stepFrequency*paramScaler, 0.1, 3.0);
-                  walker->setGaitParams(params);
-                  poser->params = params;
-                  paramString = "step_frequency";
-                  paramVal = params.stepFrequency;
-                  break;
-                }
-                case(STEP_CLEARANCE):
-                {
-                  if (paramScaler == -1)
-                  {
-                    paramScaler = params.stepClearance/defaultParams.stepClearance;
-                  }
-                  params.stepClearance = minMax(defaultParams.stepClearance*paramScaler, 0.01, 0.4); 
-                  walker->init(&hexapod, params);
-                  paramString = "step_clearance";
-                  paramVal = params.stepClearance;
-                  break;
-                }
-                case(BODY_CLEARANCE):
-                {                  
-                  if (defaultParams.bodyClearance == -1)
-                  {
-                    params.bodyClearance = walker->bodyClearance;
-                    defaultParams.bodyClearance = params.bodyClearance;
-                  }                   
-                  if (paramScaler == -1)
-                  {
-                    paramScaler = params.bodyClearance/defaultParams.bodyClearance;
-                  }                  
-                  params.bodyClearance = minMax(defaultParams.bodyClearance*paramScaler, 0.1, 0.99);                     
-                  walker->init(&hexapod, params);
-                  paramString = "body_clearance";
-                  paramVal = params.bodyClearance;                  
-                  break;
-                }                
-                case(LEG_SPAN_SCALE):
-                {                                  
-                  if (paramScaler == -1)
-                  {
-                    paramScaler = params.legSpanScale/defaultParams.legSpanScale;
-                  }                  
-                  params.legSpanScale = minMax(defaultParams.legSpanScale*paramScaler, 0.1, 1.5);                     
-                  walker->init(&hexapod, params);
-                  paramString = "leg_span_scale";
-                  paramVal = params.legSpanScale;                  
-                  break;
-                }
-                default:
-                {
-                  cout << "Attempting to adjust unknown parameter.\n" << endl;
-                  break;
-                }
-              }
-              
-              //Update tip Positions for new parameter value
-              double stepHeight = walker->maximumBodyHeight*walker->stepClearance;
-              if (poser->stepToPosition(walker->identityTipPositions, TRIPOD_MODE, stepHeight, 1.0/walker->stepFrequency))
-              {    
-                cout << "Parameter '" + paramString + "' set to " << roundToInt(paramScaler*100) << "% of default (" << paramVal << ").\n" << endl;
-                adjustParam = false;
-              }                  
-            }
-          }
-            
-          //Switch gait
-          if (changeGait)
-          {
-            //Force hexapod to stop walking
-            localVelocity = Vector2d(0.0,0.0);
-            turnRate = 0.0;
-            if (walker->state == STOPPED)
-            {
-              switch (gait)
-              {
-                case (TRIPOD_GAIT):
-                  getGaitParameters(n, &params, "tripod_gait");
-                  break;
-                case(RIPPLE_GAIT):
-                  getGaitParameters(n, &params, "ripple_gait"); 
-                  break;
-                case(WAVE_GAIT):
-                  getGaitParameters(n, &params, "wave_gait");
-                  break;
-                default:
-                  cout << "Attempting to change to unknown gait." << endl;
-                  break;
-              }   
-              walker->setGaitParams(params);
-              poser->params = params;                 
-              cout << "Now using " << params.gaitType << " mode.\n" << endl;
-              changeGait = false;
-            }
-          } 
-
-          //Update Walker            
-          walker->updateWalk(localVelocity, turnRate);          
-            
-          //Leg Selection for toggling state          
-          if (toggleLegState)
->>>>>>> 985b5ca6
-          {
-            for (int s = 0; s<2; s++)
-            {
-              if (walker->legSteppers[l][s].state == SWING || legsInStance == 6)
-              {
-                double maxForce = 0;
-                double minForce = 0;
-                if (tipForceSubscriber)
-                {
-                  double offset = 1255.0;   
-                  tipForce[l][s] = tipForces[2*l+s] - offset;
-                  maxForce = 1000.0;
-                  minForce = 0.0;
-                }
-                else if (jointStatesSubscriber)
-                {                
-                  int index = 6*l+3*s+1;
-                  int dir = (s==0) ? -1:1;
-                  tipForce[l][s] = dir*jointEfforts[index];
-                  maxForce = 1e9;
-                  minForce = -1e9;
-                }  
-                //Ensure force is within limits
-                tipForce[l][s] = min(tipForce[l][s], maxForce);
-                tipForce[l][s] = max(tipForce[l][s], minForce);
-              }
-            }
-          }     
-          
-          vector<vector<double> > dZ(3, vector<double >(2));
-          dZ = impedance->updateImpedance(tipForce);
-          for (int l = 0; l<3; l++)
-          {
-            for (int s = 0; s<2; s++)
-            {
-              deltaZ[l][s] = dZ[l][s]; 
-            }
-          }
-          
-          if (!tipForceSubscriber && !jointStatesSubscriber)
-          {
-            cout << "Failed to subscribe to force data topic/s! Please check that topic is being published.\n" << endl;
-            params.impedanceControl = false; 
-          }
-        } 
-        
-        //Check for shutdown cue
-        if (!startFlag && params.startUpSequence)
-        {
-          state = SHUTDOWN;
-          cout << "Running shutdown sequence . . .\n" << endl;
-        }        
-          
-        //Switch to gait transition state
-        if ((gait == TRIPOD_GAIT && params.gaitType != "tripod_gait") ||
-            (gait == RIPPLE_GAIT && params.gaitType != "ripple_gait") ||
-            (gait == WAVE_GAIT && params.gaitType != "wave_gait"))
-        {
-          walker->updateWalk(Vector2d(0.0,0.0), 0.0, deltaZ);
-          if (walker->state == STOPPED)
-          {
-            state = GAIT_TRANSITION;
-          }
-        } 
-        else
-        {
-          //Update Walker 
-          walker->updateWalk(localVelocity, turnRate, deltaZ, velocityMultiplier);
-        }            
-          
-        //Leg Selection for toggling state          
-        if (toggleLegState)
-        {
-          int l = legSelection/2;
-          int s = legSelection%2;
-          if (hexapod.legs[l][s].state == WALKING)
-          {
-            hexapod.legs[l][s].state = OFF;
-            cout << "Leg: " << legSelection/2 << ":" << legSelection%2 << " set to state: OFF.\n" << endl; 
-          }
-          else if (hexapod.legs[l][s].state == OFF)
-          {
-            hexapod.legs[l][s].state = WALKING;
-            cout << "Leg: " << legSelection/2 << ":" << legSelection%2 << " set to state: WALKING.\n" << endl;
-          }
-          toggleLegState = false;
-        } 
-        break;
-      }         
-      
-      //Hexapod steps from operational position into a safe position where it can then begin packing procedure
-      case(SHUTDOWN):
-      {         
-        if (poser->shutDownSequence(walker->identityTipPositions, params.moveLegsSequentially))
-        {
-          state = PACK;
-          cout << "Shutdown sequence complete. Packing hexapod . . .\n" << endl;
-        } 
-        break;
-      }
-
-      //Hexapod transitions to packed state
-      case(PACK):
-      {
-        if (poser->moveToJointPosition(packedJointPositions))
-        {
-          state = PACKED;
-          cout << "Hexapod packing complete.\n" << endl;  
-        }
-        break;
-      }   
-      
-      //Hexapod in packed state
-      case(PACKED):
-      {           
-        if (startFlag)
-        {
-          state = UNPACK;
-          cout << "Unpacking hexapod . . .\n" << endl;
-        }
-        break;
-      }        
-      
-      //State unknown due to first iteration of controller
-      case(UNKNOWN):
-      {
-        int checkPacked = 0;
-        for (int l=0; l<3; l++)
-        {
-          for (int s=0; s<2; s++)
-          {
-            //Check all current joint positions are 'close' to packed joint positions
-            double tolerance = 0.1;
-            checkPacked += abs(hexapod.legs[l][s].yaw - packedJointPositions[l][s][0]) < tolerance &&
-                           abs(hexapod.legs[l][s].liftAngle - packedJointPositions[l][s][1]) < tolerance &&
-                           abs(hexapod.legs[l][s].kneeAngle - packedJointPositions[l][s][2]) < tolerance;
-          }
-        }
-        if (checkPacked == 6) //All joints in each leg are approximately in the packed position
-        {
-          if (!params.startUpSequence)
-          {
-            cout << "WARNING! Hexapod currently in packed state and cannot run direct startup sequence." << endl;
-            cout << "Either manually unpack hexapod or set start_up_sequence to true in config file\n" << endl;
-            ASSERT(false);
-          }
-          else
-          {
-            state = PACKED;
-            cout << "Hexapod currently packed.\n" << endl;  
-          }
-        }
-        else if (!params.startUpSequence)
-        {    
-          state = DIRECT;
-          cout << "WARNING! Running direct startup sequence - assuming hexapod is not on the ground" << endl;
-          cout << "Running startup sequence (Complete in " << params.timeToStart << " seconds) . . .\n" << endl;       
-        }
-        else if (startFlag)
-        {
-          state = STARTUP;
-          cout << "Hexapod unpacked. Running startup sequence . . .\n" << endl;
-        }         
-        break;
-      }
-      
-      //No startup/shutdown ability requested - move legs directly to walk position  
-      case(DIRECT):
-      {
-        if (startFlag)
-        {
-          int mode = params.moveLegsSequentially ? SEQUENTIAL_MODE:NO_STEP_MODE;
-          if (poser->stepToPosition(walker->identityTipPositions, mode, 0, params.timeToStart))
-          {
-            state = RUNNING;
-            cout << "Startup sequence complete. \nReady to walk.\n" << endl;
-          }
-        }
-        break;
-      }
-    } 
-    
-    //DEBUG
-    //Tip position publisher for debugging
-    std_msgs::Float32MultiArray msg;
-    for (int s = 0; s<2; s++)
-    {
-      for (int l = 0; l<3; l++)
-      {        
-        msg.data.clear();
-        msg.data.push_back(hexapod.legs[l][s].localTipPosition[0]);
-        msg.data.push_back(hexapod.legs[l][s].localTipPosition[1]);
-        msg.data.push_back(hexapod.legs[l][s].localTipPosition[2]);
-        tipPositions[l][s].publish(msg);
-      }
+      state.RVIZDebugging();
     }
-    //DEBUG
-    
-    //RVIZ
-    if (params.debug_rviz)
-    {
-      for (int s = 0; s<2; s++)
-      {
-        for (int l = 0; l<3; l++)
-        {
-          debug.tipPositions.insert(debug.tipPositions.begin(), walker->pose.transformVector(hexapod.legs[l][s].localTipPosition));
-          debug.staticTipPositions.insert(debug.staticTipPositions.begin(), hexapod.legs[l][s].localTipPosition);
-        }
-      }
-      debug.drawRobot(hexapod.legs[0][0].rootOffset, hexapod.getJointPositions(walker->pose), Vector4d(1,1,1,1));    
-      
-      debug.drawPoints(debug.tipPositions, Vector4d(1,0,0,1)); //Actual Tip Trajectory Paths
-      //debug.drawPoints(debug.staticTipPositions, Vector4d(1,0,0,1)); //Static Single Tip Trajectory command
-      
-      //cout << "Tip Positions Array Size: " << debug.tipPositions.size() << endl;
-      //cout << "Static Tip Positions Array Size: " << debug.staticTipPositions.size() << endl;
-      
-      if (debug.tipPositions.size() > 2000)
-      {
-        debug.tipPositions.erase(debug.tipPositions.end()-6,debug.tipPositions.end());
-      }
-      if (debug.staticTipPositions.size() >= 6*(1/(params.timeDelta*walker->stepFrequency)))
-      {
-        debug.staticTipPositions.clear();
-      }
-    }
-    //RVIZ 
     
     //Publish desired joint angles
-    for (int s = 0; s<2; s++)
-    {
-      double dir = s==0 ? -1 : 1;
-      for (int l = 0; l<3; l++)
-      {            
-        double yaw = dir*(hexapod.legs[l][s].yaw - params.physicalYawOffset[l]);
-        double lift = dir*hexapod.legs[l][s].liftAngle;
-        double knee = dir*hexapod.legs[l][s].kneeAngle;
-        
-        double yawVel = 0;
-        double liftVel = 0;
-        double kneeVel = 0;
-        
-        if (firstIteration >= 6)  //First Iteration of ALL legs
-        {       
-          yawVel = (yaw - hexapod.legs[l][s].oldYaw)/params.timeDelta;
-          liftVel = (lift - hexapod.legs[l][s].oldLiftAngle)/params.timeDelta;
-          kneeVel = (knee - hexapod.legs[l][s].oldKneeAngle)/params.timeDelta;
-
-          if (abs(yawVel) > hexapod.jointMaxAngularSpeeds[0])
-          {
-            cout << "Leg: " << l << ":" << s << " body_coxa joint velocity (" << yawVel << ") exceeds maximum (" << sign(yawVel)*hexapod.jointMaxAngularSpeeds[0] << ") - CLAMPING TO MAXIMUM!" << endl; 
-            yawVel = sign(yawVel)*hexapod.jointMaxAngularSpeeds[0];
-            yaw = hexapod.legs[l][s].oldYaw + yawVel*params.timeDelta;
-          }
-          if (abs(liftVel) > hexapod.jointMaxAngularSpeeds[1])
-          {
-            cout << "Leg: " << l << ":" << s << " coxa_femour joint velocity (" << liftVel << ") exceeds maximum (" << sign(liftVel)*hexapod.jointMaxAngularSpeeds[1] << ") - CLAMPING TO MAXIMUM!" << endl;                 
-            liftVel = sign(liftVel)*hexapod.jointMaxAngularSpeeds[1];
-            lift = hexapod.legs[l][s].oldLiftAngle + liftVel*params.timeDelta;
-          }
-          if (abs(kneeVel) > hexapod.jointMaxAngularSpeeds[2])
-          {
-            cout << "Leg: " << l << ":" << s << " femour_tibia joint velocity (" << kneeVel << ") exceeds maximum (" << sign(kneeVel)*hexapod.jointMaxAngularSpeeds[2] << ") - CLAMPING TO MAXIMUM!" << endl; 
-            kneeVel = sign(kneeVel)*hexapod.jointMaxAngularSpeeds[2];
-            knee = hexapod.legs[l][s].oldKneeAngle + kneeVel*params.timeDelta;
-          }  
-        }
-        else
-        {
-          firstIteration++; //First Iteration of ALL legs
-        }
-        
-        interface->setTargetAngle(l, s, 0, yaw);
-        interface->setTargetAngle(l, s, 1, -lift);
-        interface->setTargetAngle(l, s, 2, knee);
-               
-        //interface->setVelocity(l, s, 0, yawVel); //Removed due to issues with Large Hexapod
-        interface->setVelocity(l, s, 1, -liftVel);
-        interface->setVelocity(l, s, 2, kneeVel);
-          
-        hexapod.legs[l][s].oldYaw = yaw;
-        hexapod.legs[l][s].oldLiftAngle = lift;
-        hexapod.legs[l][s].oldKneeAngle = knee;
-      }
-    }
-    
-    interface->publish();
+    state.publishJointValues();
     
     ros::spinOnce();
     r.sleep();
 
-    debug.reset();
-  }
-  delete walker;
-  delete poser;
-  return 0;
-}
-
-/***********************************************************************************************************************
- * This callback increments the gains in the controller
-***********************************************************************************************************************/
-void paramSelectionCallback(const std_msgs::Int8 &input)
-{
-  if (state == RUNNING && input.data != paramSelection)
-  {
-    paramScaler = -1;
-    switch (input.data)
-    {
-      case(NO_PARAM_SELECTION):
-      {
-        paramSelection = NO_PARAM_SELECTION;
-        cout << "No parameters currently selected.\n" << endl;
-        break;
-      }
-      case(STEP_FREQUENCY):
-      {
-        paramSelection = STEP_FREQUENCY;
-        cout << "step_frequency parameter selected.\n" << endl;
-        break;
-      }
-      case(STEP_CLEARANCE):
-      {
-        paramSelection = STEP_CLEARANCE;
-        cout << "step_clearance parameter selected.\n" << endl;
-        break;
-      }
-      case(BODY_CLEARANCE):
-      {
-        paramSelection = BODY_CLEARANCE;
-        cout << "body_clearance parameter selected.\n" << endl;
-        break;
-      }      
-      case(LEG_SPAN_SCALE):
-      {
-        paramSelection = LEG_SPAN_SCALE;
-        cout << "leg_span_scale parameter selected.\n" << endl;
-        break;
-      }
-      default:
-      {
-        paramSelection = NO_PARAM_SELECTION;
-        cout << "Unknown parameter selection requested from control input. No parameters currently selected.\n" << endl;
-        break;
-      }
-    }
-  }
-}
-
-/***********************************************************************************************************************
- * Toggle Leg State Callback
-***********************************************************************************************************************/
-void paramAdjustCallback(const std_msgs::Int8 &input)
-{
-  if (input.data != 0.0 && !adjustParam && paramSelection != NO_PARAM_SELECTION)
-  {
-    if (paramScaler != -1)
-    {
-      paramScaler += input.data/param_adjust_sensitivity;
-      paramScaler = minMax(paramScaler, 0.1, 3.0);      //Parameter scaler ranges from 10%->300%
-      
-      cout << "Adjusting selected parameter . . . (WARNING: Changing parameters may crash controller)\n" << endl;
-    }
-    else
-    {
-      cout << "Checking selected parameter value . . .\n" << endl;
-    }
-    adjustParam = true;
-  }
-}
-
-/***********************************************************************************************************************
- * Gait Selection Callback
-***********************************************************************************************************************/
-void gaitSelectionCallback(const std_msgs::Int8 &input)
-{
-  if (input.data != gait && state == RUNNING)
-  {
-    switch (input.data)
-    {
-      case(-1):
-        break;
-      case(TRIPOD_GAIT):
-        cout << "Transitioning to tripod_gait mode . . .\n" << endl;
-        gait = TRIPOD_GAIT;
-        break;
-      case(RIPPLE_GAIT):
-        cout << "Transitioning to ripple_gait mode . . .\n" << endl;
-        gait = RIPPLE_GAIT;
-        break;
-      case(WAVE_GAIT):
-        cout << "Transitioning to wave_gait mode . . .\n" << endl;
-        gait = WAVE_GAIT;
-        break;
-      default:
-        cout << "Unknown gait requested from control input.\n" << endl;
-    }
-    if (gait == input.data)
-    {
-      changeGait = true;
-    }
-  }
-}
-
-
-/***********************************************************************************************************************
- * Actuating Leg Selection Callback
-***********************************************************************************************************************/
-void legSelectionCallback(const std_msgs::Int8 &input)
-{
-  if (state == RUNNING)
-  {
-    switch (input.data)
-    {
-      case(-1):
-        break;
-      case(0):
-        if (legSelection != FRONT_LEFT)
-        {
-          legSelection = FRONT_LEFT;
-          cout << "Front left leg selected.\n" << endl;
-        }
-        break;
-      case(1):
-        if (legSelection != FRONT_RIGHT)
-        {
-          legSelection = FRONT_RIGHT;
-          cout << "Front right leg selected.\n" << endl;
-        }
-        break;
-      case(2):
-        if (legSelection != MIDDLE_LEFT)
-        {
-          legSelection = MIDDLE_LEFT;
-          cout << "Middle left leg selected.\n" << endl;
-        }
-        break;
-      case(3):
-        if (legSelection != MIDDLE_RIGHT)
-        {
-          legSelection = MIDDLE_RIGHT;
-          cout << "Middle right leg selected.\n" << endl;
-        }
-        break;
-      case(4):
-        if (legSelection != REAR_LEFT)
-        {
-          legSelection = REAR_LEFT;
-          cout << "Rear left leg selected.\n" << endl;
-        }
-        break;
-      case(5):
-        if (legSelection != REAR_RIGHT)
-        {
-          legSelection = REAR_RIGHT;
-          cout << "Rear right leg selected.\n" << endl;
-        }
-        break;
-      default:
-        cout << "Unknown leg selection requested from control input.\n" << endl;
-    }
-  }
-}
-
-/***********************************************************************************************************************
- * Joypad Velocity Topic Callback
-***********************************************************************************************************************/
-void joypadVelocityCallback(const geometry_msgs::Twist &twist)
-{
-  velocityMultiplier = (-0.5*twist.linear.z+1.5); //Range: 1.0->2.0
-  localVelocity = Vector2d(twist.linear.x, twist.linear.y);
-  //localVelocity = clamped(localVelocity, 1.0);
-
-  turnRate = twist.angular.x;
-  turnRate = turnRate*turnRate*turnRate; // the cube just lets the thumbstick give small turns easier
-    
-  //Allows rotation without velocity input
-  if (localVelocity.norm() == 0.0)
-  {
-    localVelocity = Vector2d(0, twist.angular.x);
-    turnRate = sign(twist.angular.x);
+    state.debug.reset();
   }
   
-  poseTimeJoy = pParams->maxPoseTime*(0.5*twist.angular.z+0.5); //Range: maxPoseTime->0.0
-}
-
-/***********************************************************************************************************************
- * Joypad Pose Topic Callback
-***********************************************************************************************************************/
-void joypadPoseCallback(const geometry_msgs::Twist &twist)
-{
-  double deadband = 0.1; //%10 deadband
-  
-  double newRollJoy = twist.angular.x*pParams->maxRoll;
-  double newPitchJoy = twist.angular.y*pParams->maxPitch;
-  double newYawJoy = twist.angular.z*pParams->maxYaw;
-  double newXJoy = twist.linear.x*pParams->maxX;
-  double newYJoy = twist.linear.y*pParams->maxY;
-  double newZJoy = twist.linear.z >= 0 ? twist.linear.z*pParams->maxZ : twist.linear.z*pParams->minZ;
-  
-  //Percentage change is above deadband value
-  if (abs(newRollJoy-rollJoy) > deadband*abs(rollJoy))
-  {
-    rollJoy = newRollJoy;
-  }
-  if (abs(newPitchJoy-pitchJoy) > deadband*abs(pitchJoy))
-  {
-    pitchJoy = newPitchJoy;
-  }
-  if (abs(newYawJoy-yawJoy) > deadband*abs(yawJoy))
-  {
-    yawJoy = newYawJoy;
-  }
-  if (abs(newXJoy-xJoy) > deadband*abs(xJoy))
-  {
-    xJoy = newXJoy;
-  }
-  if (abs(newYJoy-yJoy) > deadband*abs(yJoy))
-  {
-    yJoy = newYJoy;
-  }
-  if (abs(newZJoy-zJoy) > deadband*abs(zJoy))
-  {
-    zJoy = newZJoy; 
-  }
-}
-
-/***********************************************************************************************************************
- * Joypad Start State Topic Callback
-***********************************************************************************************************************/
-void startCallback(const std_msgs::Bool &input)
-{
-  startFlag = input.data;
-}
-
-/***********************************************************************************************************************
- * Toggle Leg State Callback
-***********************************************************************************************************************/
-void legStateCallback(const std_msgs::Bool &input)
-{
-  if (input.data && debounce)
-  {
-    toggleLegState = true;
-    debounce = false;
-  }
-  else if (!input.data && !toggleLegState)
-  {
-    debounce = true;
-  }
-}
-
-/***********************************************************************************************************************
- * Gets ALL joint positions from joint state messages
-***********************************************************************************************************************/
-void jointStatesCallback(const sensor_msgs::JointState &jointStates)
-{  
-  bool getEffortValues;
-  if (jointStates.effort.size() == 0)
-  {
-    getEffortValues = false;
-    cout << "Warning! Effort values not being published! Impedance controller may not function.\n" << endl;
-  }
-  else
-  {
-    getEffortValues = true;
-  }
-  
-  for (uint i=0; i<jointStates.name.size(); i++)
-  {
-    const char* jointName = jointStates.name[i].c_str();
-    if (!strcmp(jointName, "front_left_body_coxa") ||
-        !strcmp(jointName, "AL_coxa_joint"))
-    {
-      jointPositions[0] = jointStates.position[i];
-      if (getEffortValues) 
-      {
-        jointEfforts[0] = jointStates.effort[i];
-      }
-    }
-    else if (!strcmp(jointName, "front_left_coxa_femour") ||
-              !strcmp(jointName, "AL_femur_joint"))
-    {
-      jointPositions[1] = jointStates.position[i];
-      if (getEffortValues) 
-      {
-        jointEfforts[1] = jointStates.effort[i];
-      }
-    }
-    else if (!strcmp(jointName, "front_left_femour_tibia") ||
-              !strcmp(jointName, "AL_tibia_joint"))
-    {
-      jointPositions[2] = jointStates.position[i];
-      if (getEffortValues) 
-      {
-        jointEfforts[2] = jointStates.effort[i];
-      }
-    }
-    else if (!strcmp(jointName, "front_right_body_coxa") ||
-              !strcmp(jointName, "AR_coxa_joint"))
-    {
-      jointPositions[3] = jointStates.position[i];
-      if (getEffortValues) 
-      {
-        jointEfforts[3] = jointStates.effort[i];
-      }
-    }
-    else if (!strcmp(jointName, "front_right_coxa_femour") ||
-              !strcmp(jointName, "AR_femur_joint"))
-    {
-      jointPositions[4] = jointStates.position[i];
-      if (getEffortValues) 
-      {
-        jointEfforts[4] = jointStates.effort[i];
-      }
-    }
-    else if (!strcmp(jointName, "front_right_femour_tibia") ||
-              !strcmp(jointName, "AR_tibia_joint"))
-    {
-      jointPositions[5] = jointStates.position[i];
-      if (getEffortValues) 
-      {
-        jointEfforts[5] = jointStates.effort[i];
-      }
-    }
-    else if (!strcmp(jointName, "middle_left_body_coxa") ||
-              !strcmp(jointName, "BL_coxa_joint"))
-    {
-      jointPositions[6] = jointStates.position[i];
-      if (getEffortValues) 
-      {
-        jointEfforts[6] = jointStates.effort[i];
-      }
-    }
-    else if (!strcmp(jointName, "middle_left_coxa_femour") ||
-              !strcmp(jointName, "BL_femur_joint"))
-    {
-      jointPositions[7] = jointStates.position[i];
-      if (getEffortValues) 
-      {
-        jointEfforts[7] = jointStates.effort[i];
-      }
-    }
-    else if (!strcmp(jointName, "middle_left_femour_tibia") ||
-              !strcmp(jointName, "BL_tibia_joint"))
-    {
-      jointPositions[8] = jointStates.position[i];
-      if (getEffortValues) 
-      {
-        jointEfforts[8] = jointStates.effort[i];
-      }
-    }
-    else if (!strcmp(jointName, "middle_right_body_coxa") ||
-              !strcmp(jointName, "BR_coxa_joint"))
-    {
-      jointPositions[9] = jointStates.position[i];
-      if (getEffortValues) 
-      {
-        jointEfforts[9] = jointStates.effort[i];
-      }
-    }
-    else if (!strcmp(jointName, "middle_right_coxa_femour") ||
-              !strcmp(jointName, "BR_femur_joint"))
-    {
-      jointPositions[10] = jointStates.position[i];
-      if (getEffortValues) 
-      {
-        jointEfforts[10] = jointStates.effort[i];
-      }
-    }
-    else if (!strcmp(jointName, "middle_right_femour_tibia") ||
-              !strcmp(jointName, "BR_tibia_joint"))
-    {
-      jointPositions[11] = jointStates.position[i];
-      if (getEffortValues) 
-      {
-        jointEfforts[11] = jointStates.effort[i];
-      }
-    }
-    else if (!strcmp(jointName, "rear_left_body_coxa") ||
-              !strcmp(jointName, "CL_coxa_joint"))
-    {
-      jointPositions[12] = jointStates.position[i];
-      if (getEffortValues) 
-      {
-        jointEfforts[12] = jointStates.effort[i];
-      }
-    }
-    else if (!strcmp(jointName, "rear_left_coxa_femour") ||
-              !strcmp(jointName, "CL_femur_joint"))
-    {
-      jointPositions[13] = jointStates.position[i];
-      if (getEffortValues) 
-      {
-        jointEfforts[13] = jointStates.effort[i];
-      }
-    }
-    else if (!strcmp(jointName, "rear_left_femour_tibia") ||
-              !strcmp(jointName, "CL_tibia_joint"))
-    {
-      jointPositions[14] = jointStates.position[i];
-      if (getEffortValues) 
-      {
-        jointEfforts[14] = jointStates.effort[i];
-      }
-    }
-    else if (!strcmp(jointName, "rear_right_body_coxa") ||
-              !strcmp(jointName, "CR_coxa_joint"))
-    {
-      jointPositions[15] = jointStates.position[i];
-      if (getEffortValues) 
-      {
-        jointEfforts[15] = jointStates.effort[i];
-      }
-    }
-    else if (!strcmp(jointName, "rear_right_coxa_femour") ||
-              !strcmp(jointName, "CR_femur_joint"))
-    {
-      jointPositions[16] = jointStates.position[i];
-      if (getEffortValues) 
-      {
-        jointEfforts[16] = jointStates.effort[i];
-      }
-    }
-    else if (!strcmp(jointName, "rear_right_femour_tibia") ||
-              !strcmp(jointName, "CR_tibia_joint"))
-    {
-      jointPositions[17] = jointStates.position[i];
-      if (getEffortValues) 
-      {
-        jointEfforts[17] = jointStates.effort[i];
-      }
-    }
-    
-    //Check if all joint positions have been received from topic
-    jointPosFlag = true;
-    for (int i=0; i<18; i++)
-    {  
-      if (jointPositions[i] > 1e9)
-        jointPosFlag = false;
-    }
-  }
-}
-
-/***********************************************************************************************************************
- * Gets tip forces
-***********************************************************************************************************************/
-void tipForceCallback(const sensor_msgs::JointState &jointStates)
-{  
-  tipForces[0] = jointStates.effort[0];
-  tipForces[1] = jointStates.effort[2];
-  tipForces[2] = jointStates.effort[4];
-  tipForces[3] = jointStates.effort[6];
-  tipForces[4] = jointStates.effort[8];
-  tipForces[5] = jointStates.effort[10];  
-}
-
-/***********************************************************************************************************************
- * Gets hexapod parameters from rosparam server
-***********************************************************************************************************************/
-void getParameters(ros::NodeHandle n, Parameters *params)
-{
-  std::string baseParamString="/hexapod/parameters/";
-  std::string paramString;
-  std::string forceGait; 
-  
-  //Gait Parameters
-  getGaitParameters(n, params, forceGait); //giving empty forceGait string gives default gait parameter
-  
-  // Hexapod Parameters
-  if(!n.getParam(baseParamString+"hexapod_type", params->hexapodType))
-  {
-    cout << "Error reading parameter/s (hexapod_type) from rosparam" << endl;
-    cout << "Check config file is loaded and type is correct" << endl;
-  }
-  
-  if(!n.getParam(baseParamString+"time_delta", params->timeDelta))
-  {
-    cout << "Error reading parameter/s (time_delta) from rosparam" << endl;
-    cout << "Check config file is loaded and type is correct" << endl;
-  }
-    
-  if(!n.getParam(baseParamString+"imu_compensation", params->imuCompensation))
-  {
-    cout << "Error reading parameter/s (imu_compensation) from rosparam" << endl;
-    cout << "Check config file is loaded and type is correct" << endl;  
-  }
-  
-  if(!n.getParam(baseParamString+"auto_compensation", params->autoCompensation))
-  {
-    cout << "Error reading parameter/s (auto_compensation) from rosparam" << endl;
-    cout << "Check config file is loaded and type is correct" << endl;  
-  }
-  
-  if(!n.getParam(baseParamString+"manual_compensation", params->manualCompensation))
-  {
-    cout << "Error reading parameter/s (manual_compensation) from rosparam" << endl;
-    cout << "Check config file is loaded and type is correct" << endl;  
-  }
-   
-  /********************************************************************************************************************/
-  //Offset Parameters
-  //Root Offset Parameters
-  std::vector<double> rootOffsetAL(3);
-  paramString=baseParamString+"/physical_leg_offsets/";
-  if(!n.getParam(paramString+"root_offset_AL", rootOffsetAL))
-  {
-    cout << "Error reading parameter/s (root_offset_AL) from rosparam" <<endl; 
-    cout << "Check config file is loaded and type is correct" << endl;
-  }
-  else
-  {
-    params->rootOffset[0][0] = Map<Vector3d>(&rootOffsetAL[0], 3);
-  }
-  
-  std::vector<double> rootOffsetAR(3);
-  if(!n.getParam(paramString+"root_offset_AR", rootOffsetAR))
-  {
-    cout << "Error reading parameter/s (root_offset_AR) from rosparam" <<endl; 
-    cout << "Check config file is loaded and type is correct" << endl;
-  }
-  else
-  {
-    params->rootOffset[0][1] = Map<Vector3d>(&rootOffsetAR[0], 3);
-  }
-  
-  std::vector<double> rootOffsetBL(3);
-  if(!n.getParam(paramString+"root_offset_BL", rootOffsetBL))
-  {
-    cout << "Error reading parameter/s (root_offset_BL) from rosparam" <<endl; 
-    cout << "Check config file is loaded and type is correct" << endl;
-  }
-  else
-  {
-    params->rootOffset[1][0] = Map<Vector3d>(&rootOffsetBL[0], 3);
-  }
-  
-  std::vector<double> rootOffsetBR(3);
-  if(!n.getParam(paramString+"root_offset_BR", rootOffsetBR))
-  {
-    cout << "Error reading parameter/s (root_offset_BR) from rosparam" <<endl; 
-    cout << "Check config file is loaded and type is correct" << endl;
-  }
-  else
-  {
-    params->rootOffset[1][1] = Map<Vector3d>(&rootOffsetBR[0], 3);
-  }
-  
-    std::vector<double> rootOffsetCL(3);
-  if(!n.getParam(paramString+"root_offset_CL", rootOffsetCL))
-  {
-    cout << "Error reading parameter/s (root_offset_CL) from rosparam" <<endl; 
-    cout << "Check config file is loaded and type is correct" << endl;
-  }
-  else
-  {
-    params->rootOffset[2][0] = Map<Vector3d>(&rootOffsetCL[0], 3);
-  }
-  
-  std::vector<double> rootOffsetCR(3);
-  if(!n.getParam(paramString+"root_offset_CR", rootOffsetCR))
-  {
-    cout << "Error reading parameter/s (root_offset_CR) from rosparam" <<endl; 
-    cout << "Check config file is loaded and type is correct" << endl;
-  }
-  else
-  {
-    params->rootOffset[2][1] = Map<Vector3d>(&rootOffsetCR[0], 3);
-  }
-  
-  /********************************************************************************************************************/
-  //Hip Offset Parameters
-  std::vector<double> hipOffsetAL(3);
-  if(!n.getParam(paramString+"hip_offset_AL", hipOffsetAL))
-  {
-    cout << "Error reading parameter/s (hip_offset_AL) from rosparam" <<endl; 
-    cout << "Check config file is loaded and type is correct" << endl;
-  }
-  else
-  {
-    params->hipOffset[0][0] = Map<Vector3d>(&hipOffsetAL[0], 3);
-  }
-  
-  std::vector<double> hipOffsetAR(3);
-  if(!n.getParam(paramString+"hip_offset_AR", hipOffsetAR))
-  {
-    cout << "Error reading parameter/s (hip_offset_AR) from rosparam" <<endl; 
-    cout << "Check config file is loaded and type is correct" << endl;
-  }
-  else
-  {
-    params->hipOffset[0][1] = Map<Vector3d>(&hipOffsetAR[0], 3);
-  }
-  
-  std::vector<double> hipOffsetBL(3);
-  if(!n.getParam(paramString+"hip_offset_BL", hipOffsetBL))
-  {
-    cout << "Error reading parameter/s (hip_offset_BL) from rosparam" <<endl; 
-    cout << "Check config file is loaded and type is correct" << endl;
-  }
-  else
-  {
-    params->hipOffset[1][0] = Map<Vector3d>(&hipOffsetBL[0], 3);
-  }
-  
-  std::vector<double> hipOffsetBR(3);
-  if(!n.getParam(paramString+"hip_offset_BR", hipOffsetBR))
-  {
-    cout << "Error reading parameter/s (hip_offset_BR) from rosparam" <<endl; 
-    cout << "Check config file is loaded and type is correct" << endl;
-  }
-  else
-  {
-    params->hipOffset[1][1] = Map<Vector3d>(&hipOffsetBR[0], 3);
-  }
-  
-    std::vector<double> hipOffsetCL(3);
-  if(!n.getParam(paramString+"hip_offset_CL", hipOffsetCL))
-  {
-    cout << "Error reading parameter/s (hip_offset_CL) from rosparam" <<endl; 
-    cout << "Check config file is loaded and type is correct" << endl;
-  }
-  else
-  {
-    params->hipOffset[2][0] = Map<Vector3d>(&hipOffsetCL[0], 3);
-  }
-  
-  std::vector<double> hipOffsetCR(3);
-  if(!n.getParam(paramString+"hip_offset_CR", hipOffsetCR))
-  {
-    cout << "Error reading parameter/s (hip_offset_CR) from rosparam" <<endl; 
-    cout << "Check config file is loaded and type is correct" << endl;
-  }
-  else
-  {
-    params->hipOffset[2][1] = Map<Vector3d>(&hipOffsetCR[0], 3);
-  }
-  
-  /********************************************************************************************************************/
-  //Knee Offset Parameters
-  std::vector<double> kneeOffsetAL(3);
-  if(!n.getParam(paramString+"knee_offset_AL", kneeOffsetAL))
-  {
-    cout << "Error reading parameter/s (knee_offset_AL) from rosparam" <<endl; 
-    cout << "Check config file is loaded and type is correct" << endl;
-  }
-  else
-  {
-    params->kneeOffset[0][0] = Map<Vector3d>(&kneeOffsetAL[0], 3);
-  }
-  
-  std::vector<double> kneeOffsetAR(3);
-  if(!n.getParam(paramString+"knee_offset_AR", kneeOffsetAR))
-  {
-    cout << "Error reading parameter/s (knee_offset_AR) from rosparam" <<endl; 
-    cout << "Check config file is loaded and type is correct" << endl;
-  }
-  else
-  {
-    params->kneeOffset[0][1] = Map<Vector3d>(&kneeOffsetAR[0], 3);
-  }
-  
-  std::vector<double> kneeOffsetBL(3);
-  if(!n.getParam(paramString+"knee_offset_BL", kneeOffsetBL))
-  {
-    cout << "Error reading parameter/s (knee_offset_BL) from rosparam" <<endl; 
-    cout << "Check config file is loaded and type is correct" << endl;
-  }
-  else
-  {
-    params->kneeOffset[1][0] = Map<Vector3d>(&kneeOffsetBL[0], 3);
-  }
-  
-  std::vector<double> kneeOffsetBR(3);
-  if(!n.getParam(paramString+"knee_offset_BR", kneeOffsetBR))
-  {
-    cout << "Error reading parameter/s (knee_offset_BR) from rosparam" <<endl; 
-    cout << "Check config file is loaded and type is correct" << endl;
-  }
-  else
-  {
-    params->kneeOffset[1][1] = Map<Vector3d>(&kneeOffsetBR[0], 3);
-  }
-  
-    std::vector<double> kneeOffsetCL(3);
-  if(!n.getParam(paramString+"knee_offset_CL", kneeOffsetCL))
-  {
-    cout << "Error reading parameter/s (knee_offset_CL) from rosparam" <<endl; 
-    cout << "Check config file is loaded and type is correct" << endl;
-  }
-  else
-  {
-    params->kneeOffset[2][0] = Map<Vector3d>(&kneeOffsetCL[0], 3);
-  }
-  
-  std::vector<double> kneeOffsetCR(3);
-  if(!n.getParam(paramString+"knee_offset_CR", kneeOffsetCR))
-  {
-    cout << "Error reading parameter/s (knee_offset_CR) from rosparam" <<endl; 
-    cout << "Check config file is loaded and type is correct" << endl;
-  }
-  else
-  {
-    params->kneeOffset[2][1] = Map<Vector3d>(&kneeOffsetCR[0], 3);
-  }
-  
-  /********************************************************************************************************************/
-  //Tip Offset Parameters
-  std::vector<double> tipOffsetAL(3);
-  if(!n.getParam(paramString+"tip_offset_AL", tipOffsetAL))
-  {
-    cout << "Error reading parameter/s (tip_offset_AL) from rosparam" <<endl; 
-    cout << "Check config file is loaded and type is correct" << endl;
-  }
-  else
-  {
-    params->tipOffset[0][0] = Map<Vector3d>(&tipOffsetAL[0], 3);
-  }
-  
-  std::vector<double> tipOffsetAR(3);
-  if(!n.getParam(paramString+"tip_offset_AR", tipOffsetAR))
-  {
-    cout << "Error reading parameter/s (tip_offset_AR) from rosparam" <<endl; 
-    cout << "Check config file is loaded and type is correct" << endl;
-  }
-  else
-  {
-    params->tipOffset[0][1] = Map<Vector3d>(&tipOffsetAR[0], 3);
-  }
-  
-  std::vector<double> tipOffsetBL(3);
-  if(!n.getParam(paramString+"tip_offset_BL", tipOffsetBL))
-  {
-    cout << "Error reading parameter/s (tip_offset_BL) from rosparam" <<endl; 
-    cout << "Check config file is loaded and type is correct" << endl;
-  }
-  else
-  {
-    params->tipOffset[1][0] = Map<Vector3d>(&tipOffsetBL[0], 3);
-  }
-  
-  std::vector<double> tipOffsetBR(3);
-  if(!n.getParam(paramString+"tip_offset_BR", tipOffsetBR))
-  {
-    cout << "Error reading parameter/s (tip_offset_BR) from rosparam" <<endl; 
-    cout << "Check config file is loaded and type is correct" << endl;
-  }
-  else
-  {
-    params->tipOffset[1][1] = Map<Vector3d>(&tipOffsetBR[0], 3);
-  }
-  
-    std::vector<double> tipOffsetCL(3);
-  if(!n.getParam(paramString+"tip_offset_CL", tipOffsetCL))
-  {
-    cout << "Error reading parameter/s (tip_offset_CL) from rosparam" <<endl; 
-    cout << "Check config file is loaded and type is correct" << endl;
-  }
-  else
-  {
-    params->tipOffset[2][0] = Map<Vector3d>(&tipOffsetCL[0], 3);
-  }
-  
-  std::vector<double> tipOffsetCR(3);
-  if(!n.getParam(paramString+"tip_offset_CR", tipOffsetCR))
-  {
-    cout << "Error reading parameter/s (tip_offset_CR) from rosparam" <<endl; 
-    cout << "Check config file is loaded and type is correct" << endl;
-  }
-  else
-  {
-    params->tipOffset[2][1] = Map<Vector3d>(&tipOffsetCR[0], 3);
-  }
-  
-  /********************************************************************************************************************/
-  //Yaw parameters 
-  std::vector<double> stanceLegYaws(3);
-  if(!n.getParam(baseParamString+"stance_leg_yaws", stanceLegYaws))
-  {
-    cout << "Error reading parameter/s (stance_leg_yaws) from rosparam" <<endl; 
-    cout << "Check config file is loaded and type is correct" << endl;
-  }
-  else
-  {
-    params->stanceLegYaws = Map<Vector3d>(&stanceLegYaws[0], 3);
-  }
-  
-  std::vector<double> physicalYawOffset(3);
-  if(!n.getParam(baseParamString+"physical_yaw_offset", physicalYawOffset))
-  {
-    cout << "Error reading parameter/s (stance_leg_yaws) from rosparam" <<endl; 
-    cout << "Check config file is loaded and type is correct" << endl;
-  }
-  else
-  {
-    params->physicalYawOffset = Map<Vector3d>(&physicalYawOffset[0], 3);
-  }
-  /********************************************************************************************************************/
-  //Joint Limit Parameters  
-  paramString = baseParamString+"/joint_limits/";
-  std::vector<double> yawLimits(3);
-  if(!n.getParam(paramString+"yaw_limits", yawLimits))
-  {
-    cout << "Error reading parameter/s (yaw_limits) from rosparam" <<endl; 
-    cout << "Check config file is loaded and type is correct" << endl;
-  }
-  else
-  {
-    params->yawLimits = Map<Vector3d>(&yawLimits[0], 3);
-  }
-    
-  std::vector<double> kneeLimits(2);
-  if(!n.getParam(paramString+"knee_limits", kneeLimits))
-  {
-    cout << "Error reading parameter/s (knee_limits) from rosparam" <<endl; 
-    cout << "Check config file is loaded and type is correct" << endl;
-  }
-  else
-  {
-    params->kneeLimits = Map<Vector2d>(&kneeLimits[0], 2);
-  }
-  
-  std::vector<double> hipLimits(2);    
-  if(!n.getParam(paramString+"hip_limits", hipLimits))
-  {
-    cout << "Error reading parameter/s (hip_limits) from rosparam" <<endl; 
-    cout << "Check config file is loaded and type is correct" << endl;
-  }
-  else
-  {
-    params->hipLimits = Map<Vector2d>(&hipLimits[0], 2);
-  }
-  
-  std::vector<double> jointMaxAngularSpeeds(2); 
-  if(!n.getParam(baseParamString+"joint_max_angular_speeds", jointMaxAngularSpeeds))
-  {
-    cout << "Error reading parameter/s (joint_max_angular_speed) from rosparam" <<endl; 
-    cout << "Check config file is loaded and type is correct" << endl;
-  }
-  else
-  {
-    params->jointMaxAngularSpeeds = Map<Vector3d>(&jointMaxAngularSpeeds[0], 3);
-  }
-  
-  if(!n.getParam(baseParamString+"dynamixel_interface", params->dynamixelInterface))
-  {
-    cout << "Error reading parameter/s (dynamixel_interface) from rosparam" <<endl; 
-    cout << "Check config file is loaded and type is correct" << endl;
-  }
-  
-  /********************************************************************************************************************/
-  // Walk Controller Parameters
-  paramString = baseParamString+"/walk_controller/";
-  
-  if (!n.getParam(paramString+"step_frequency", params->stepFrequency))
-  {
-    cout << "Error reading parameter/s (step_frequency) from rosparam" <<endl; 
-    cout << "Check config file is loaded and type is correct" << endl;
-  }
-  
-  if (!n.getParam(paramString+"step_clearance", params->stepClearance))
-  {
-    cout << "Error reading parameter/s (step_clearance) from rosparam" <<endl; 
-    cout << "Check config file is loaded and type is correct" << endl;
-  }
-  
-  if (!n.getParam(paramString+"body_clearance", params->bodyClearance))
-  {
-    cout << "Error reading parameter/s (body_clearance) from rosparam" <<endl; 
-    cout << "Check config file is loaded and type is correct" << endl;
-  }
-  
-  if (!n.getParam(paramString+"leg_span_scale", params->legSpanScale))
-  {
-    cout << "Error reading parameter/s (leg_span_scale) from rosparam" <<endl; 
-    cout << "Check config file is loaded and type is correct" << endl;
-  }
-  
-  if(!n.getParam(paramString+"leg_state_correction", params->legStateCorrection))
-  {
-    cout << "Error reading parameter/s (leg_state_correction) from rosparam" << endl;
-    cout << "Check config file is loaded and type is correct" << endl;  
-  }
-  
-  if (!n.getParam(paramString+"max_acceleration", params->maxAcceleration))
-  {
-    cout << "Error reading parameter/s (max_acceleration) from rosparam" <<endl; 
-    cout << "Check config file is loaded and type is correct" << endl;
-  }
-  
-  if (!n.getParam(paramString+"max_curvature_speed", params->maxCurvatureSpeed))
-  {
-    cout << "Error reading parameter/s (max_curvature_speed) from rosparam" <<endl; 
-    cout << "Check config file is loaded and type is correct" << endl;
-  }
-  
-  if (!n.getParam(paramString+"step_curvature_allowance", params->stepCurvatureAllowance))
-  {
-    cout << "Error reading parameter/s (step_curvature_allowance) from rosparam" <<endl; 
-    cout << "Check config file is loaded and type is correct" << endl;
-  }
-  
-  if (!n.getParam(paramString+"interface_setup_speed", params->interfaceSetupSpeed))
-  {
-    cout << "Error reading parameter/s (interface_setup_speed) from rosparam" <<endl; 
-    cout << "Check config file is loaded and type is correct" << endl;
-  }
-  
-  /********************************************************************************************************************/
-  // Pose Controller Parameters 
-  paramString = baseParamString+"/pose_controller/";
-  
-  if(!n.getParam(paramString+"start_up_sequence", params->startUpSequence))
-  {
-    cout << "Error reading parameter/s (start_up_sequence) from rosparam" << endl;
-    cout << "Check config file is loaded and type is correct" << endl;  
-  }
-  
-  if(!n.getParam(paramString+"move_legs_sequentially", params->moveLegsSequentially))
-  {
-    cout << "Error reading parameter/s (move_legs_sequentially) from rosparam" << endl;
-    cout << "Check config file is loaded and type is correct" << endl;  
-  }
-  
-  if(!n.getParam(paramString+"time_to_start", params->timeToStart))
-  {
-    cout << "Error reading parameter/s (time_to_start) from rosparam" << endl;
-    cout << "Check config file is loaded and type is correct" << endl;  
-  }
-  
-  paramString = baseParamString+"/pose_controller/auto_pose_compensation/";
-  if(!n.getParam(paramString+"pitch_amplitude", params->pitchAmplitude))
-  {
-    cout << "Error reading parameter/s (pitch_amplitude) from rosparam" << endl;
-    cout << "Check config file is loaded and type is correct" << endl;  
-  }
-  
-  if(!n.getParam(paramString+"roll_amplitude", params->rollAmplitude))
-  {
-    cout << "Error reading parameter/s (roll_amplitude) from rosparam" << endl;
-    cout << "Check config file is loaded and type is correct" << endl;  
-  }
-  
-  paramString = baseParamString+"/pose_controller/manual_pose_compensation/";
-  if (!n.getParam(paramString+"max_pose_time", params->maxPoseTime))
-  {
-    cout << "Error reading parameter/s (max_pose_time) from rosparam" <<endl; 
-    cout << "Check config file is loaded and type is correct" << endl;
-  }
-  
-  if (!n.getParam(paramString+"max_roll", params->maxRoll))
-  {
-    cout << "Error reading parameter/s (max_roll) from rosparam" <<endl; 
-    cout << "Check config file is loaded and type is correct" << endl;
-  }
-  
-  if (!n.getParam(paramString+"max_pitch", params->maxPitch))
-  {
-    cout << "Error reading parameter/s (max_pitch) from rosparam" <<endl; 
-    cout << "Check config file is loaded and type is correct" << endl;
-  }
-  
-  if (!n.getParam(paramString+"max_yaw", params->maxYaw))
-  {
-    cout << "Error reading parameter/s (max_yaw) from rosparam" <<endl; 
-    cout << "Check config file is loaded and type is correct" << endl;
-  }
-  
-  if (!n.getParam(paramString+"max_x", params->maxX))
-  {
-    cout << "Error reading parameter/s (max_x) from rosparam" <<endl; 
-    cout << "Check config file is loaded and type is correct" << endl;
-  }
-  
-  if (!n.getParam(paramString+"max_y", params->maxY))
-  {
-    cout << "Error reading parameter/s (max_y) from rosparam" <<endl; 
-    cout << "Check config file is loaded and type is correct" << endl;
-  }
-  
-  if (!n.getParam(paramString+"max_z", params->maxZ))
-  {
-    cout << "Error reading parameter/s (max_z) from rosparam" <<endl; 
-    cout << "Check config file is loaded and type is correct" << endl;
-  } 
-  
-  if (!n.getParam(paramString+"min_z", params->minZ))
-  {
-    cout << "Error reading parameter/s (min_z) from rosparam" <<endl; 
-    cout << "Check config file is loaded and type is correct" << endl;
-  } 
-  
-  /********************************************************************************************************************/
-  
-  paramString = baseParamString + "/pose_controller/packed_joint_positions/";  
-  std::vector<double> packedJointPositionsAL(3);
-  if (!n.getParam(paramString+"AL_packed_joint_positions", packedJointPositionsAL))
-  {
-    cout << "Error reading parameter/s (AL_packed_joint_positions) from rosparam" <<endl; 
-    cout << "Check config file is loaded and type is correct" << endl;
-  }
-  else
-  {
-    params->packedJointPositionsAL = Map<Vector3d>(&packedJointPositionsAL[0], 3);
-  }
-    
-  std::vector<double> packedJointPositionsAR(3);
-  if (!n.getParam(paramString+"AR_packed_joint_positions", packedJointPositionsAR))
-  {
-    cout << "Error reading parameter/s (AR_packed_joint_positions) from rosparam" <<endl; 
-    cout << "Check config file is loaded and type is correct" << endl;
-  }
-  else
-  {
-    params->packedJointPositionsAR = Map<Vector3d>(&packedJointPositionsAR[0], 3);
-  }
-  
-  std::vector<double> packedJointPositionsBL(3);
-  if (!n.getParam(paramString+"BL_packed_joint_positions", packedJointPositionsBL))
-  {
-    cout << "Error reading parameter/s (BL_packed_joint_positions) from rosparam" <<endl; 
-    cout << "Check config file is loaded and type is correct" << endl;
-  }
-  else
-  {
-    params->packedJointPositionsBL = Map<Vector3d>(&packedJointPositionsBL[0], 3);
-  }
-  
-  std::vector<double> packedJointPositionsBR(3);
-  if (!n.getParam(paramString+"BR_packed_joint_positions", packedJointPositionsBR))
-  {
-    cout << "Error reading parameter/s (BR_packed_joint_positions) from rosparam" <<endl; 
-    cout << "Check config file is loaded and type is correct" << endl;
-  }
-  else
-  {
-    params->packedJointPositionsBR = Map<Vector3d>(&packedJointPositionsBR[0], 3);
-  }
-  
-  std::vector<double> packedJointPositionsCL(3);
-  if (!n.getParam(paramString+"CL_packed_joint_positions", packedJointPositionsCL))
-  {
-    cout << "Error reading parameter/s (CL_packed_joint_positions) from rosparam" <<endl; 
-    cout << "Check config file is loaded and type is correct" << endl;
-  }
-  else
-  {
-    params->packedJointPositionsCL = Map<Vector3d>(&packedJointPositionsCL[0], 3);
-  }
-  
-  std::vector<double> packedJointPositionsCR(3);
-  if (!n.getParam(paramString+"CR_packed_joint_positions", packedJointPositionsCR))
-  {
-    cout << "Error reading parameter/s (CR_packed_joint_positions) from rosparam" <<endl; 
-    cout << "Check config file is loaded and type is correct" << endl;
-  }
-  else
-  {
-    params->packedJointPositionsCR = Map<Vector3d>(&packedJointPositionsCR[0], 3);
-  }
-  
-  /********************************************************************************************************************/
-  paramString = baseParamString + "/pose_controller/unpacked_joint_positions/";  
-  std::vector<double> unpackedJointPositionsAL(3);
-  if (!n.getParam(paramString+"AL_unpacked_joint_positions", unpackedJointPositionsAL))
-  {
-    cout << "Error reading parameter/s (AL_unpacked_joint_positions) from rosparam" <<endl; 
-    cout << "Check config file is loaded and type is correct" << endl;
-  }
-  else
-  {
-    params->unpackedJointPositionsAL = Map<Vector3d>(&unpackedJointPositionsAL[0], 3);
-  }
-    
-  std::vector<double> unpackedJointPositionsAR(3);
-  if (!n.getParam(paramString+"AR_unpacked_joint_positions", unpackedJointPositionsAR))
-  {
-    cout << "Error reading parameter/s (AR_unpacked_joint_positions) from rosparam" <<endl; 
-    cout << "Check config file is loaded and type is correct" << endl;
-  }
-  else
-  {
-    params->unpackedJointPositionsAR = Map<Vector3d>(&unpackedJointPositionsAR[0], 3);
-  }
-  
-  std::vector<double> unpackedJointPositionsBL(3);
-  if (!n.getParam(paramString+"BL_unpacked_joint_positions", unpackedJointPositionsBL))
-  {
-    cout << "Error reading parameter/s (BL_unpacked_joint_positions) from rosparam" <<endl; 
-    cout << "Check config file is loaded and type is correct" << endl;
-  }
-  else
-  {
-    params->unpackedJointPositionsBL = Map<Vector3d>(&unpackedJointPositionsBL[0], 3);
-  }
-  
-  std::vector<double> unpackedJointPositionsBR(3);
-  if (!n.getParam(paramString+"BR_unpacked_joint_positions", unpackedJointPositionsBR))
-  {
-    cout << "Error reading parameter/s (BR_unpacked_joint_positions) from rosparam" <<endl; 
-    cout << "Check config file is loaded and type is correct" << endl;
-  }
-  else
-  {
-    params->unpackedJointPositionsBR = Map<Vector3d>(&unpackedJointPositionsBR[0], 3);
-  }
-  
-  std::vector<double> unpackedJointPositionsCL(3);
-  if (!n.getParam(paramString+"CL_unpacked_joint_positions", unpackedJointPositionsCL))
-  {
-    cout << "Error reading parameter/s (CL_unpacked_joint_positions) from rosparam" <<endl; 
-    cout << "Check config file is loaded and type is correct" << endl;
-  }
-  else
-  {
-    params->unpackedJointPositionsCL = Map<Vector3d>(&unpackedJointPositionsCL[0], 3);
-  }
-  
-  std::vector<double> unpackedJointPositionsCR(3);
-  if (!n.getParam(paramString+"CR_unpacked_joint_positions", unpackedJointPositionsCR))
-  {
-    cout << "Error reading parameter/s (CR_unpacked_joint_positions) from rosparam" <<endl; 
-    cout << "Check config file is loaded and type is correct" << endl;
-  }
-  else
-  {
-    params->unpackedJointPositionsCR = Map<Vector3d>(&unpackedJointPositionsCR[0], 3);
-  }
-   
-  /********************************************************************************************************************/
-  //Debug Parameters (set via launch file instead of by config files)
-  
-  paramString = "/hexapod/debug_parameters/rviz";
-  if (!n.getParam(paramString, params->debug_rviz))
-  {
-    params->debug_rviz = false;
-  }
-  
-  /********************************************************************************************************************/
-<<<<<<< HEAD
-  // Impedance Control Parameters 
-  
-  paramString = baseParamString+"/impedance_controller/";
-
-  if (!n.getParam(paramString+"impedance_control", params->impedanceControl))
-  {
-    cout << "Error reading parameter/s (impedance_control) from rosparam" <<endl; 
-    cout << "Check config file is loaded and type is correct" << endl;
-  }
-
-  if (!n.getParam(paramString+"integrator_step_time", params->integratorStepTime))
-  {
-    cout << "Error reading parameter/s (integrator_step_time) from rosparam" <<endl; 
-    cout << "Check config file is loaded and type is correct" << endl;
-  }
-
-  if (!n.getParam(paramString+"virtual_mass", params->virtualMass))
-  {
-    cout << "Error reading parameter/s (virtual_mass) from rosparam" <<endl; 
-    cout << "Check config file is loaded and type is correct" << endl;
-  }
-
-  if (!n.getParam(paramString+"virtual_stiffness", params->virtualStiffness))
-  {
-    cout << "Error reading parameter/s (virtual_stiffness) from rosparam" <<endl; 
-    cout << "Check config file is loaded and type is correct" << endl;
-  }
-
-  if (!n.getParam(paramString+"virtual_damping_ratio", params->virtualDampingRatio))
-  {
-    cout << "Error reading parameter/s (virtual_damping_ratio) from rosparam" <<endl; 
-    cout << "Check config file is loaded and type is correct" << endl;
-  }
-
-  if (!n.getParam(paramString+"force_gain", params->forceGain))
-  {
-    cout << "Error reading parameter/s (force_gain) from rosparam" <<endl; 
-    cout << "Check config file is loaded and type is correct" << endl;
-  }
-  
-  /********************************************************************************************************************/
-  // Gait Parameters 
-=======
-  //Hexapod remote parameters (set via hexapod_remote launch file instead of by config files)
-  paramString = "/hexapod_remote/param_adjust_sensitivity";
-  if (!n.getParam(paramString, param_adjust_sensitivity))
-  {
-    cout << "Error reading parameter/s (param_adjust_sensitivity) from rosparam" <<endl; 
-    cout << "Check hexapod_remote is running and launch file properly set param" << endl;
-    param_adjust_sensitivity = 10.0; //Default to 10.0 (as per default in hexapod_remote)
-  }
-}
-
-
-/***********************************************************************************************************************
- * Gets gait parameters from rosparam server
-***********************************************************************************************************************/
-void getGaitParameters(ros::NodeHandle n, Parameters *params, std::string forceGait)
-{
-  std::string baseParamString="/hexapod/parameters/";
-  std::string paramString;
-  
->>>>>>> 985b5ca6
-  if (forceGait.empty())
-  {
-    if (!n.getParam(baseParamString+"gait_type", params->gaitType))
-    {
-      cout << "Error reading parameter/s (gaitType) from rosparam" <<endl; 
-      cout << "Check config file is loaded and type is correct" << endl;
-    }
-  }
-  else
-  {
-    params->gaitType = forceGait;
-  } 
-  
-  baseParamString = "/hexapod/gait_parameters/";
-
-  paramString = baseParamString+params->gaitType+"/stance_phase";
-  if (!n.getParam(paramString, params->stancePhase))
-  {
-    cout << "Error reading parameter/s (stance_phase) from rosparam" <<endl; 
-    cout << "Check config file is loaded and type is correct" << endl;
-  }
-  
-  paramString = baseParamString+params->gaitType+"/swing_phase";
-  if (!n.getParam(paramString, params->swingPhase))
-  {
-    cout << "Error reading parameter/s (swing_phase) from rosparam" <<endl; 
-    cout << "Check config file is loaded and type is correct" << endl;
-  }
-  
-  paramString = baseParamString+params->gaitType+"/phase_offset";
-  if (!n.getParam(paramString, params->phaseOffset))
-  {
-    cout << "Error reading parameter/s (phase_offset) from rosparam" <<endl; 
-    cout << "Check config file is loaded and type is correct" << endl;
-  }
-  
-  paramString = baseParamString+params->gaitType+"/offset_multiplier";
-  if (!n.getParam(paramString, params->offsetMultiplier))
-  {
-    cout << "Error reading parameter/s (offset_multiplier) from rosparam" <<endl; 
-    cout << "Check config file is loaded and type is correct" << endl;
-  }
-  
-  paramString = baseParamString+params->gaitType+"/transition_period";
-  if (!n.getParam(paramString, params->transitionPeriod))
-  {
-    cout << "Error reading parameter/s (transition_period) from rosparam" <<endl; 
-    cout << "Check config file is loaded and type is correct" << endl;
-  }
+  return 0;
 }
 
 /***********************************************************************************************************************
