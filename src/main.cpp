--- conflicted
+++ resolved
@@ -237,7 +237,6 @@
   ros::NodeHandle n_priv("~");
   ros::Subscriber subscriber = n.subscribe("/desired_body_velocity", 1, joypadChangeCallback);
   ros::Subscriber imuSubscriber = n.subscribe("/ig/imu/data_ned", 1, imuCallback);
-<<<<<<< HEAD
 
 //#define MOVE_TO_START    
 #if defined(MOVE_TO_START)
@@ -245,23 +244,12 @@
   ros::Subscriber jointStatesSubscriber = n.subscribe("/hexapod/joint_states", 1, jointStatesCallback);
 #elif defined(LOBSANG)
   ros::Subscriber jointStatesSubscriber = n.subscribe("/hexapod/joint_states", 1, jointStatesCallback);
-=======
-  
-#define MOVE_TO_START 
-//#define FLEXIPOD
-#if defined(MOVE_TO_START)
-#if defined(FLEXIPOD)
-  ros::Subscriber jointStatesSubscriber = n.subscribe("/hexapod/joint_states", 1, jointStatesCallback);
->>>>>>> cf0ee137
+
 #elif defined(LARGE_HEXAPOD)
   //Check if the order is the same in the large hexapod!!(front left, front right, middle left, middle right...)
   ros::Subscriber jointStatesSubscriber = n.subscribe("/hexapod_joint_states", 1, jointStatesCallback);
 #endif  
-  
-<<<<<<< HEAD
-  //while(jointStates.position.size()==0)//If working with Rviz, (Not with an actual robot or gazebo), comment this two lines and the for loops
-    //ros::spinOnce();                      
-=======
+
   for (int i=0; i<18; i++)
   {
       jointPositions[i] = 1e10;
@@ -269,8 +257,8 @@
   
   while(!jointPosFlag)//If working with Rviz, (Not with an actual robot or gazebo), comment this two lines and the for loops
     ros::spinOnce();                      
->>>>>>> cf0ee137
-#endif
+
+  #endif
   
   bool dynamixel_interface = true;
   n_priv.param<bool>("dynamixel_interface", dynamixel_interface, true);
@@ -278,16 +266,10 @@
 
 #if defined(FLEXIPOD)
   yawOffsets = Vector3d(0.77,0,-0.77);  
-<<<<<<< HEAD
   Model hexapod(yawOffsets, Vector3d(1.4,1.4,1.4), Vector2d(0,1.9));
-  GaitController walker(&hexapod, 1, 0.5, 0.12);
 #elif defined(LOBSANG)  
-  yawOffsets = Vector3d(0.77,0,-0.77);  
-  Model hexapod(yawOffsets, Vector3d(1.4,1.4,1.4), Vector2d(0,1.9));
-  GaitController walker(&hexapod, 1, 0.5, 0.12);
-=======
+  yawOffsets = Vector3d(0.77,0,-0.77);   
   Model hexapod(yawOffsets, Vector3d(1.4,1.4,1.4), Vector2d(0,1.9));  
->>>>>>> cf0ee137
 #elif defined(LARGE_HEXAPOD)
   double yawLimit = 30;
   Vector3d yawLimits = Vector3d(yawLimit, yawLimit, yawLimit)*pi/180.0;
@@ -295,6 +277,8 @@
   Vector2d hipLimit = Vector2d(-25, 80)*pi/180.0;
   Model hexapod(Vector3d(45,0,-45)*pi/180.0, yawLimits, kneeLimit, hipLimit);
 #endif
+
+  
 #if defined(MOVE_TO_START)     
   // set initial leg angles
   for (int leg = 0; leg<3; leg++)
@@ -312,6 +296,9 @@
 
 #if defined(FLEXIPOD)
   GaitController walker(&hexapod, 1, 0.5, 0.12);
+#elif defined(LOBSANG)
+  GaitController walker(&hexapod, 1, 0.5, 0.1;  
+
 #elif defined(LARGE_HEXAPOD)
   GaitController walker(&hexapod, 1, 0.18, 0.08);
 #endif
@@ -341,16 +328,9 @@
     Pose adjust = Pose::identity(); // offset pose for body. Use this to close loop with the IMU    
     Vector2d acc = walker.localCentreAcceleration;
   //  adjust = compensation(Vector3d(acc[0], acc[1], 0), walker.angularVelocity);
-<<<<<<< HEAD
-    //localVelocity[1] = time < 10.0 ? 0.50 : 0.0;
-    //localVelocity[1] = 0.10;
-    
-    
-    #if defined(MOVE_TO_START)
-=======
+
     localVelocity[1] = time < 20.0 ? 0.18 : 0.0;
 #if defined(MOVE_TO_START)
->>>>>>> cf0ee137
     if (!started)
       started = walker.moveToStart();
     else
@@ -382,7 +362,7 @@
           interface->setTargetAngle(l, s, 1, angle);
           angle = dir*walker.model->legs[l][s].kneeAngle;
           interface->setTargetAngle(l, s, 2, angle);
-#elif defined(LARGE_HEXAPOD) // currently the same as flexipod above
+#elif defined(LARGE_HEXAPOD) // currently the same as flexipod above - yaw offsets?
           angle = dir*(walker.model->legs[l][s].yaw);
           interface->setTargetAngle(l, s, 0, angle);
           angle = -dir*walker.model->legs[l][s].liftAngle;
