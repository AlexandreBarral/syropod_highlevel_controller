--- conflicted
+++ resolved
@@ -286,11 +286,7 @@
     Vector2d acc = walker.localCentreAcceleration;
     //adjust = compensation(Vector3d(acc[0], acc[1], 0), walker.angularVelocity);
 
-<<<<<<< HEAD
-    localVelocity[1] = 0.5;//time < 20.0 ? 0.01 : 0.0;
-=======
     localVelocity[1] = time < 20.0 ? 0.2 : 0.0;
->>>>>>> 4ff26556
 #if defined(MOVE_TO_START)
     if (!started)
       started = walker.moveToStart();
