--- conflicted
+++ resolved
@@ -63,30 +63,11 @@
     {
       Leg &leg = legs[l][side];
       leg.model = this;
-<<<<<<< HEAD
-#if defined(FLEXIPOD)
-      leg.rootOffset = Vector3d(l==1 ? 0.11 : 0.07, 0.12*(double)(1-l), 0);
-      leg.hipOffset  = Vector3d(0.066, 0, 0);
-      leg.kneeOffset = Vector3d(0.11, 0, 0);
-      //leg.tipOffset  = Vector3d(0.31, 0, 0);
-      leg.tipOffset  = Vector3d(1, 0, 0);
-#elif defined(LOBSANG)
-      leg.rootOffset = Vector3d(l==1 ? 0.11 : 0.07, 0.12*(double)(1-l), 0);
-      leg.hipOffset  = Vector3d(0.06, 0, 0);
-      leg.kneeOffset = Vector3d(0.0836, 0, 0);
-      leg.tipOffset  = Vector3d(0.2, 0, 0);      
-#elif defined(LARGE_HEXAPOD)
-      leg.rootOffset = Vector3d(0.315/2.0, 0.5675*(double)(1-l), 0);
-      leg.hipOffset  = Vector3d(0.07985, 0, 0);
-      leg.kneeOffset = Vector3d(0.8, 0, 0);
-      leg.tipOffset  = Vector3d(1.5, 0, 0);
-#endif
-=======
       if (hexapodType == "flexipod")
       {
         leg.rootOffset = Vector3d(l==1 ? 0.11 : 0.07, 0.12*(double)(1-l), 0);
         leg.hipOffset  = Vector3d(0.066, 0, 0);
-        leg.kneeOffset = Vector3d(0.11, 0, 0);
+        leg.kneeOffset = Vector3d(0.31, 0, 0);
         leg.tipOffset  = Vector3d(1, 0, 0);
       }
       else if (hexapodType == "lobsang")
@@ -103,7 +84,6 @@
         leg.kneeOffset = Vector3d(0.8, 0, 0);
         leg.tipOffset  = Vector3d(1.5, 0, 0);
       }
->>>>>>> db4d5aa9
       leg.mirrorDir = side ? 1 : -1;
       leg.init(0,0,0);
     }
